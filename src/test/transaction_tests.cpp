--- conflicted
+++ resolved
@@ -689,13 +689,6 @@
     std::string reason;
     BOOST_CHECK(IsStandardTx(t, reason));
 
-<<<<<<< HEAD
-    // Dogecoin: Dogecoin allows dust transactions
-    // t.vout[0].nValue = 501; // dust
-    // BOOST_CHECK(!IsStandardTx(t, reason));
-
-    t.vout[0].nValue = COIN; // not dust
-=======
     // Dogecoin: Dust is totally different in Dogecoin, disable these tests
     // Check dust with default relay fee:
     /* CAmount nDustThreshold = 182 * dustRelayFee.GetFeePerK()/1000 * 3;
@@ -705,7 +698,6 @@
     BOOST_CHECK(!IsStandardTx(t, reason));
     // not dust:
     t.vout[0].nValue = nDustThreshold;
->>>>>>> b84d1fe1
     BOOST_CHECK(IsStandardTx(t, reason));
 
     // Check dust with odd relay fee to verify rounding:
