--- conflicted
+++ resolved
@@ -81,13 +81,8 @@
         consensus.nPowTargetSpacing = 60; // 1 minute
         consensus.fPowAllowMinDifficultyBlocks = false;
         consensus.fPowNoRetargeting = false;
-<<<<<<< HEAD
         consensus.nRuleChangeActivationThreshold = 1900; // 95% of 10,080
         consensus.nMinerConfirmationWindow = 2000; // 60 * 24 * 7 = 10,080 blocks, or one week
-=======
-        consensus.nRuleChangeActivationThreshold = 1815; // 90% of 2016
-        consensus.nMinerConfirmationWindow = 2016; // nPowTargetTimespan / nPowTargetSpacing
->>>>>>> 97d35006
         consensus.vDeployments[Consensus::DEPLOYMENT_TESTDUMMY].bit = 28;
         consensus.vDeployments[Consensus::DEPLOYMENT_TESTDUMMY].nStartTime = Consensus::BIP9Deployment::NEVER_ACTIVE;
         consensus.vDeployments[Consensus::DEPLOYMENT_TESTDUMMY].nTimeout = Consensus::BIP9Deployment::NO_TIMEOUT;
@@ -95,9 +90,9 @@
 
         // Deployment of Taproot (BIPs 340-342)
         consensus.vDeployments[Consensus::DEPLOYMENT_TAPROOT].bit = 2;
-        consensus.vDeployments[Consensus::DEPLOYMENT_TAPROOT].nStartTime = 1619222400; // April 24th, 2021
-        consensus.vDeployments[Consensus::DEPLOYMENT_TAPROOT].nTimeout = 1628640000; // August 11th, 2021
-        consensus.vDeployments[Consensus::DEPLOYMENT_TAPROOT].min_activation_height = 709632; // Approximately November 12th, 2021
+        consensus.vDeployments[Consensus::DEPLOYMENT_TAPROOT].nStartTime = Consensus::BIP9Deployment::NEVER_ACTIVE;
+        consensus.vDeployments[Consensus::DEPLOYMENT_TAPROOT].nTimeout = Consensus::BIP9Deployment::NO_TIMEOUT;
+        consensus.vDeployments[Consensus::DEPLOYMENT_TAPROOT].min_activation_height = 0; // No activation delay
 
         consensus.nMinimumChainWork = uint256S("0x00000000000000000000000000000000000000000000051737530b00a8ed4e3e");
         consensus.defaultAssumeValid = uint256S("0x014c0753de886b81dffa11e99f37416930b67d55bda17589d886aeb053414942"); // 3,692,828
@@ -345,14 +340,9 @@
         consensus.nPowTargetSpacing = 60; // 1 minute
         consensus.fPowAllowMinDifficultyBlocks = false;
         consensus.fPowNoRetargeting = false;
-<<<<<<< HEAD
         consensus.nAssumeValidMinTime = 60 * 60 * 24 * 7 * 2;
         consensus.nRuleChangeActivationThreshold = 1900; // 95% of 2000
         consensus.nMinerConfirmationWindow = 2000; // nPowTargetTimespan / nPowTargetSpacing
-=======
-        consensus.nRuleChangeActivationThreshold = 1815; // 90% of 2016
-        consensus.nMinerConfirmationWindow = 2016; // nPowTargetTimespan / nPowTargetSpacing
->>>>>>> 97d35006
         consensus.MinBIP9WarningHeight = 0;
         consensus.powLimit = uint256S("0x0000f77ae0000000000000000000000000000000000000000000000000000000");
         consensus.vDeployments[Consensus::DEPLOYMENT_TESTDUMMY].bit = 28;
@@ -430,12 +420,8 @@
         consensus.fPowAllowMinDifficultyBlocks = true;
         consensus.fPowNoRetargeting = true;
         consensus.nRuleChangeActivationThreshold = 108; // 75% for testchains
-<<<<<<< HEAD
         consensus.nMinerConfirmationWindow = 144; // Faster than normal for regtest (144 instead of 10080)
-=======
-        consensus.nMinerConfirmationWindow = 144; // Faster than normal for regtest (144 instead of 2016)
-
->>>>>>> 97d35006
+
         consensus.vDeployments[Consensus::DEPLOYMENT_TESTDUMMY].bit = 28;
         consensus.vDeployments[Consensus::DEPLOYMENT_TESTDUMMY].nStartTime = 0;
         consensus.vDeployments[Consensus::DEPLOYMENT_TESTDUMMY].nTimeout = Consensus::BIP9Deployment::NO_TIMEOUT;
