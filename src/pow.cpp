--- conflicted
+++ resolved
@@ -1,10 +1,5 @@
 // Copyright (c) 2009-2010 Satoshi Nakamoto
-<<<<<<< HEAD
-// Copyright (c) 2009-2014 The Bitcoin Core developers
-// Copyright (c) 2014-2015 The Dogecoin Core developers
-=======
 // Copyright (c) 2009-2016 The Bitcoin Core developers
->>>>>>> b84d1fe1
 // Distributed under the MIT software license, see the accompanying
 // file COPYING or http://www.opensource.org/licenses/mit-license.php.
 
@@ -79,15 +74,9 @@
 
     // Litecoin: This fixes an issue where a 51% attack can change difficulty at will.
     // Go back the full period unless it's the first retarget after genesis. Code courtesy of Art Forz
-<<<<<<< HEAD
-    int blockstogoback = params.DifficultyAdjustmentInterval()-1;
-    if ((pindexLast->nHeight+1) != params.DifficultyAdjustmentInterval())
-        blockstogoback = params.DifficultyAdjustmentInterval();
-=======
     int blockstogoback = difficultyAdjustmentInterval-1;
     if ((pindexLast->nHeight+1) != difficultyAdjustmentInterval)
         blockstogoback = difficultyAdjustmentInterval;
->>>>>>> b84d1fe1
 
     // Go back by what we want to be 14 days worth of blocks
     int nHeightFirst = pindexLast->nHeight - blockstogoback;
