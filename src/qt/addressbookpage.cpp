--- conflicted
+++ resolved
@@ -21,11 +21,7 @@
 #include <QMessageBox>
 #include <QSortFilterProxyModel>
 
-<<<<<<< HEAD
-AddressBookPage::AddressBookPage(const PlatformStyle *platformStyle, Mode mode, Tabs tab, QWidget *parent) :
-=======
 AddressBookPage::AddressBookPage(const PlatformStyle *platformStyle, Mode _mode, Tabs _tab, QWidget *parent) :
->>>>>>> b84d1fe1
     QDialog(parent),
     ui(new Ui::AddressBookPage),
     model(0),
