// Copyright (c) 2011-2016 The Bitcoin Core developers
// Distributed under the MIT software license, see the accompanying
// file COPYING or http://www.opensource.org/licenses/mit-license.php.

#if defined(HAVE_CONFIG_H)
#include "config/bitcoin-config.h"
#endif

#include "askpassphrasedialog.h"
#include "ui_askpassphrasedialog.h"

#include "guiconstants.h"
#include "walletmodel.h"

#include "support/allocators/secure.h"

#include <QKeyEvent>
#include <QMessageBox>
#include <QPushButton>

AskPassphraseDialog::AskPassphraseDialog(Mode _mode, QWidget *parent) :
    QDialog(parent),
    ui(new Ui::AskPassphraseDialog),
    mode(_mode),
    model(0),
    fCapsLock(false)
{
    ui->setupUi(this);

    ui->passEdit1->setMinimumSize(ui->passEdit1->sizeHint());
    ui->passEdit2->setMinimumSize(ui->passEdit2->sizeHint());
    ui->passEdit3->setMinimumSize(ui->passEdit3->sizeHint());

    ui->passEdit1->setMaxLength(MAX_PASSPHRASE_SIZE);
    ui->passEdit2->setMaxLength(MAX_PASSPHRASE_SIZE);
    ui->passEdit3->setMaxLength(MAX_PASSPHRASE_SIZE);

    // Setup Caps Lock detection.
    ui->passEdit1->installEventFilter(this);
    ui->passEdit2->installEventFilter(this);
    ui->passEdit3->installEventFilter(this);

    switch(mode)
    {
        case Encrypt: // Ask passphrase x2
            ui->warningLabel->setText(tr("Enter the new passphrase to the wallet.<br/>Please use a passphrase of <b>ten or more random characters</b>, or <b>eight or more words</b>."));
            ui->passLabel1->hide();
            ui->passEdit1->hide();
            setWindowTitle(tr("Encrypt wallet"));
            break;
        case Unlock: // Ask passphrase
            ui->warningLabel->setText(tr("This operation needs your wallet passphrase to unlock the wallet."));
            ui->passLabel2->hide();
            ui->passEdit2->hide();
            ui->passLabel3->hide();
            ui->passEdit3->hide();
            setWindowTitle(tr("Unlock wallet"));
            break;
        case Decrypt:   // Ask passphrase
            ui->warningLabel->setText(tr("This operation needs your wallet passphrase to decrypt the wallet."));
            ui->passLabel2->hide();
            ui->passEdit2->hide();
            ui->passLabel3->hide();
            ui->passEdit3->hide();
            setWindowTitle(tr("Decrypt wallet"));
            break;
        case ChangePass: // Ask old passphrase + new passphrase x2
            setWindowTitle(tr("Change passphrase"));
            ui->warningLabel->setText(tr("Enter the old passphrase and new passphrase to the wallet."));
            break;
    }
    textChanged();
    connect(ui->passEdit1, SIGNAL(textChanged(QString)), this, SLOT(textChanged()));
    connect(ui->passEdit2, SIGNAL(textChanged(QString)), this, SLOT(textChanged()));
    connect(ui->passEdit3, SIGNAL(textChanged(QString)), this, SLOT(textChanged()));
}

AskPassphraseDialog::~AskPassphraseDialog()
{
    secureClearPassFields();
    delete ui;
}

void AskPassphraseDialog::setModel(WalletModel *_model)
{
    this->model = _model;
}

void AskPassphraseDialog::accept()
{
    SecureString oldpass, newpass1, newpass2;
    if(!model)
        return;
    oldpass.reserve(MAX_PASSPHRASE_SIZE);
    newpass1.reserve(MAX_PASSPHRASE_SIZE);
    newpass2.reserve(MAX_PASSPHRASE_SIZE);
    // TODO: get rid of this .c_str() by implementing SecureString::operator=(std::string)
    // Alternately, find a way to make this input mlock()'d to begin with.
    oldpass.assign(ui->passEdit1->text().toStdString().c_str());
    newpass1.assign(ui->passEdit2->text().toStdString().c_str());
    newpass2.assign(ui->passEdit3->text().toStdString().c_str());

    secureClearPassFields();

    switch(mode)
    {
    case Encrypt: {
        if(newpass1.empty() || newpass2.empty())
        {
            // Cannot encrypt with empty passphrase
            break;
        }
        QMessageBox::StandardButton retval = QMessageBox::question(this, tr("Confirm wallet encryption"),
                 tr("Warning: If you encrypt your wallet and lose your passphrase, you will <b>LOSE ALL OF YOUR DOGECOINS</b>!") + "<br><br>" + tr("Are you sure you wish to encrypt your wallet?"),
                 QMessageBox::Yes|QMessageBox::Cancel,
                 QMessageBox::Cancel);
        if(retval == QMessageBox::Yes)
        {
            if(newpass1 == newpass2)
            {
                if(model->setWalletEncrypted(true, newpass1))
                {
                    QMessageBox::warning(this, tr("Wallet encrypted"),
                                         "<qt>" +
<<<<<<< HEAD
                                         tr("Dogecoin Core will close now to finish the encryption process. "
=======
                                         tr("%1 will close now to finish the encryption process. "
>>>>>>> b84d1fe1
                                         "Remember that encrypting your wallet cannot fully protect "
                                         "your dogecoins from being stolen by malware infecting your computer.").arg(tr(PACKAGE_NAME)) +
                                         "<br><br><b>" +
                                         tr("IMPORTANT: Any previous backups you have made of your wallet file "
                                         "should be replaced with the newly generated, encrypted wallet file. "
                                         "For security reasons, previous backups of the unencrypted wallet file "
                                         "will become useless as soon as you start using the new, encrypted wallet.") +
                                         "</b></qt>");
                    QApplication::quit();
                }
                else
                {
                    QMessageBox::critical(this, tr("Wallet encryption failed"),
                                         tr("Wallet encryption failed due to an internal error. Your wallet was not encrypted."));
                }
                QDialog::accept(); // Success
            }
            else
            {
                QMessageBox::critical(this, tr("Wallet encryption failed"),
                                     tr("The supplied passphrases do not match."));
            }
        }
        else
        {
            QDialog::reject(); // Cancelled
        }
        } break;
    case Unlock:
        if(!model->setWalletLocked(false, oldpass))
        {
            QMessageBox::critical(this, tr("Wallet unlock failed"),
                                  tr("The passphrase entered for the wallet decryption was incorrect."));
        }
        else
        {
            QDialog::accept(); // Success
        }
        break;
    case Decrypt:
        if(!model->setWalletEncrypted(false, oldpass))
        {
            QMessageBox::critical(this, tr("Wallet decryption failed"),
                                  tr("The passphrase entered for the wallet decryption was incorrect."));
        }
        else
        {
            QDialog::accept(); // Success
        }
        break;
    case ChangePass:
        if(newpass1 == newpass2)
        {
            if(model->changePassphrase(oldpass, newpass1))
            {
                QMessageBox::information(this, tr("Wallet encrypted"),
                                     tr("Wallet passphrase was successfully changed."));
                QDialog::accept(); // Success
            }
            else
            {
                QMessageBox::critical(this, tr("Wallet encryption failed"),
                                     tr("The passphrase entered for the wallet decryption was incorrect."));
            }
        }
        else
        {
            QMessageBox::critical(this, tr("Wallet encryption failed"),
                                 tr("The supplied passphrases do not match."));
        }
        break;
    }
}

void AskPassphraseDialog::textChanged()
{
    // Validate input, set Ok button to enabled when acceptable
    bool acceptable = false;
    switch(mode)
    {
    case Encrypt: // New passphrase x2
        acceptable = !ui->passEdit2->text().isEmpty() && !ui->passEdit3->text().isEmpty();
        break;
    case Unlock: // Old passphrase x1
    case Decrypt:
        acceptable = !ui->passEdit1->text().isEmpty();
        break;
    case ChangePass: // Old passphrase x1, new passphrase x2
        acceptable = !ui->passEdit1->text().isEmpty() && !ui->passEdit2->text().isEmpty() && !ui->passEdit3->text().isEmpty();
        break;
    }
    ui->buttonBox->button(QDialogButtonBox::Ok)->setEnabled(acceptable);
}

bool AskPassphraseDialog::event(QEvent *event)
{
    // Detect Caps Lock key press.
    if (event->type() == QEvent::KeyPress) {
        QKeyEvent *ke = static_cast<QKeyEvent *>(event);
        if (ke->key() == Qt::Key_CapsLock) {
            fCapsLock = !fCapsLock;
        }
        if (fCapsLock) {
            ui->capsLabel->setText(tr("Warning: The Caps Lock key is on!"));
        } else {
            ui->capsLabel->clear();
        }
    }
    return QWidget::event(event);
}

bool AskPassphraseDialog::eventFilter(QObject *object, QEvent *event)
{
    /* Detect Caps Lock.
     * There is no good OS-independent way to check a key state in Qt, but we
     * can detect Caps Lock by checking for the following condition:
     * Shift key is down and the result is a lower case character, or
     * Shift key is not down and the result is an upper case character.
     */
    if (event->type() == QEvent::KeyPress) {
        QKeyEvent *ke = static_cast<QKeyEvent *>(event);
        QString str = ke->text();
        if (str.length() != 0) {
            const QChar *psz = str.unicode();
            bool fShift = (ke->modifiers() & Qt::ShiftModifier) != 0;
            if ((fShift && *psz >= 'a' && *psz <= 'z') || (!fShift && *psz >= 'A' && *psz <= 'Z')) {
                fCapsLock = true;
                ui->capsLabel->setText(tr("Warning: The Caps Lock key is on!"));
            } else if (psz->isLetter()) {
                fCapsLock = false;
                ui->capsLabel->clear();
            }
        }
    }
    return QDialog::eventFilter(object, event);
}

static void SecureClearQLineEdit(QLineEdit* edit)
{
    // Attempt to overwrite text so that they do not linger around in memory
    edit->setText(QString(" ").repeated(edit->text().size()));
    edit->clear();
}

void AskPassphraseDialog::secureClearPassFields()
{
    SecureClearQLineEdit(ui->passEdit1);
    SecureClearQLineEdit(ui->passEdit2);
    SecureClearQLineEdit(ui->passEdit3);
}<|MERGE_RESOLUTION|>--- conflicted
+++ resolved
@@ -122,11 +122,7 @@
                 {
                     QMessageBox::warning(this, tr("Wallet encrypted"),
                                          "<qt>" +
-<<<<<<< HEAD
-                                         tr("Dogecoin Core will close now to finish the encryption process. "
-=======
                                          tr("%1 will close now to finish the encryption process. "
->>>>>>> b84d1fe1
                                          "Remember that encrypting your wallet cannot fully protect "
                                          "your dogecoins from being stolen by malware infecting your computer.").arg(tr(PACKAGE_NAME)) +
                                          "<br><br><b>" +
