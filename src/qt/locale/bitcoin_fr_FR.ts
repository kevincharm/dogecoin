--- conflicted
+++ resolved
@@ -572,48 +572,27 @@
         <translation>Le dernier bloc reçu a été généré %1.</translation>
     </message>
     <message>
-<<<<<<< HEAD
-        <location filename="../bitcoingui.cpp" line="633"/>
-        <source>This transaction is over the size limit.  You can still send it for a fee of %1, which goes to the nodes that process your transaction and helps to support the network.  Do you want to pay the fee?</source>
-        <translation>Cette transaction dépasse la limite de taille.  Vous pouvez quand-même l&apos;envoyer en vous acquittant de frais d&apos;un montant de %1, qui iront aux nœuds qui traitent la transaction et aideront à soutenir le réseau.  Voulez-vous payer les frais ?</translation>
-    </message>
-    <message>
-        <location filename="../bitcoingui.cpp" line="638"/>
-=======
-        <location filename="../bitcoingui.cpp" line="615"/>
+        <location filename="../bitcoingui.cpp" line="632"/>
         <source>This transaction is over the size limit. You can still send it for a fee of %1, which goes to the nodes that process your transaction and helps to support the network. Do you want to pay the fee?</source>
         <translation type="unfinished"></translation>
     </message>
     <message>
-        <location filename="../bitcoingui.cpp" line="619"/>
->>>>>>> 13b0b1cd
+        <location filename="../bitcoingui.cpp" line="636"/>
         <source>Sending...</source>
         <translation>Envoi en cours...</translation>
     </message>
     <message>
-<<<<<<< HEAD
-        <location filename="../bitcoingui.cpp" line="665"/>
-=======
-        <location filename="../bitcoingui.cpp" line="646"/>
->>>>>>> 13b0b1cd
+        <location filename="../bitcoingui.cpp" line="663"/>
         <source>Sent transaction</source>
         <translation>Transaction envoyée</translation>
     </message>
     <message>
-<<<<<<< HEAD
-        <location filename="../bitcoingui.cpp" line="666"/>
-=======
-        <location filename="../bitcoingui.cpp" line="647"/>
->>>>>>> 13b0b1cd
+        <location filename="../bitcoingui.cpp" line="664"/>
         <source>Incoming transaction</source>
         <translation>Transaction entrante</translation>
     </message>
     <message>
-<<<<<<< HEAD
-        <location filename="../bitcoingui.cpp" line="667"/>
-=======
-        <location filename="../bitcoingui.cpp" line="648"/>
->>>>>>> 13b0b1cd
+        <location filename="../bitcoingui.cpp" line="665"/>
         <source>Date: %1
 Amount: %2
 Type: %3
@@ -626,56 +605,32 @@
 </translation>
     </message>
     <message>
-<<<<<<< HEAD
-        <location filename="../bitcoingui.cpp" line="792"/>
-=======
-        <location filename="../bitcoingui.cpp" line="773"/>
->>>>>>> 13b0b1cd
+        <location filename="../bitcoingui.cpp" line="790"/>
         <source>Wallet is &lt;b&gt;encrypted&lt;/b&gt; and currently &lt;b&gt;unlocked&lt;/b&gt;</source>
         <translation>Le porte-monnaie est &lt;b&gt;chiffré&lt;/b&gt; et est actuellement &lt;b&gt;déverrouillé&lt;/b&gt;</translation>
     </message>
     <message>
-<<<<<<< HEAD
-        <location filename="../bitcoingui.cpp" line="800"/>
-=======
-        <location filename="../bitcoingui.cpp" line="781"/>
->>>>>>> 13b0b1cd
+        <location filename="../bitcoingui.cpp" line="798"/>
         <source>Wallet is &lt;b&gt;encrypted&lt;/b&gt; and currently &lt;b&gt;locked&lt;/b&gt;</source>
         <translation>Le porte-monnaie est &lt;b&gt;chiffré&lt;/b&gt; et est actuellement &lt;b&gt;verrouillé&lt;/b&gt;</translation>
     </message>
     <message>
-<<<<<<< HEAD
-        <location filename="../bitcoingui.cpp" line="823"/>
-=======
-        <location filename="../bitcoingui.cpp" line="804"/>
->>>>>>> 13b0b1cd
+        <location filename="../bitcoingui.cpp" line="821"/>
         <source>Backup Wallet</source>
         <translation>Sauvegarder le porte-monnaie</translation>
     </message>
     <message>
-<<<<<<< HEAD
-        <location filename="../bitcoingui.cpp" line="823"/>
-=======
-        <location filename="../bitcoingui.cpp" line="804"/>
->>>>>>> 13b0b1cd
+        <location filename="../bitcoingui.cpp" line="821"/>
         <source>Wallet Data (*.dat)</source>
         <translation>Données de porte-monnaie (*.dat)</translation>
     </message>
     <message>
-<<<<<<< HEAD
-        <location filename="../bitcoingui.cpp" line="826"/>
-=======
-        <location filename="../bitcoingui.cpp" line="807"/>
->>>>>>> 13b0b1cd
+        <location filename="../bitcoingui.cpp" line="824"/>
         <source>Backup Failed</source>
         <translation>La sauvegarde a échoué</translation>
     </message>
     <message>
-<<<<<<< HEAD
-        <location filename="../bitcoingui.cpp" line="826"/>
-=======
-        <location filename="../bitcoingui.cpp" line="807"/>
->>>>>>> 13b0b1cd
+        <location filename="../bitcoingui.cpp" line="824"/>
         <source>There was an error trying to save the wallet data to the new location.</source>
         <translation>Une erreur est survenue lors de l&apos;enregistrement des données de porte-monnaie à un autre emplacement.</translation>
     </message>
@@ -1810,29 +1765,9 @@
         <translation>Ne se connecter qu&apos;au nœud spécifié</translation>
     </message>
     <message>
-        <location filename="../bitcoinstrings.cpp" line="9"/>
-        <source>Error: This transaction requires a transaction fee of at least %s because of its amount, complexity, or use of recently received funds  </source>
-        <translation>Erreur : cette transaction nécessite des frais de transaction d&apos;au moins %s en raison de son montant, de sa complexité ou parce que des fonds reçus récemment sont utilisés  </translation>
-    </message>
-    <message>
-        <location filename="../bitcoinstrings.cpp" line="8"/>
-        <source>Error: Wallet locked, unable to create transaction  </source>
-        <translation>Erreur : le porte-monnaie est verrouillé, impossible de créer la transaction  </translation>
-    </message>
-    <message>
-        <location filename="../bitcoinstrings.cpp" line="12"/>
-        <source>Error: Transaction creation failed  </source>
-        <translation>Erreur : échec de la création de la transaction  </translation>
-    </message>
-    <message>
         <location filename="../bitcoinstrings.cpp" line="13"/>
         <source>Sending...</source>
         <translation>Envoi en cours...</translation>
-    </message>
-    <message>
-        <location filename="../bitcoinstrings.cpp" line="14"/>
-        <source>Error: The transaction was rejected.  This might happen if some of the coins in your wallet were already spent, such as if you used a copy of wallet.dat and coins were spent in the copy but not marked as spent here.</source>
-        <translation>Erreur : la transaction a été rejetée.  Cela peut arriver si certaines pièces de votre porte-monnaie ont déjà été dépensées, par exemple si vous avez utilisé une copie de wallet.dat et si des pièces ont été dépensées avec cette copie sans être marquées comme telles ici.</translation>
     </message>
     <message>
         <location filename="../bitcoinstrings.cpp" line="18"/>
@@ -2043,6 +1978,26 @@
         <translation>Mettre à jour le format du porte-monnaie</translation>
     </message>
     <message>
+        <location filename="../bitcoinstrings.cpp" line="8"/>
+        <source>Error: Wallet locked, unable to create transaction.</source>
+        <translation type="unfinished"></translation>
+    </message>
+    <message>
+        <location filename="../bitcoinstrings.cpp" line="9"/>
+        <source>Error: This transaction requires a transaction fee of at least %s because of its amount, complexity, or use of recently received funds.</source>
+        <translation type="unfinished"></translation>
+    </message>
+    <message>
+        <location filename="../bitcoinstrings.cpp" line="12"/>
+        <source>Error: Transaction creation failed.</source>
+        <translation type="unfinished">Erreur : échec de la création de la transaction.</translation>
+    </message>
+    <message>
+        <location filename="../bitcoinstrings.cpp" line="14"/>
+        <source>Error: The transaction was rejected. This might happen if some of the coins in your wallet were already spent, such as if you used a copy of wallet.dat and coins were spent in the copy but not marked as spent here.</source>
+        <translation type="unfinished">Erreur : la transaction a été rejetée.  Cela peut arriver si certaines pièces de votre porte-monnaie ont déjà été dépensées, par exemple si vous avez utilisé une copie de wallet.dat et si des pièces ont été dépensées avec cette copie sans être marquées comme telles ici.</translation>
+    </message>
+    <message>
         <location filename="../bitcoinstrings.cpp" line="32"/>
         <source>An error occurred while setting up the RPC port %u for listening: %s</source>
         <translation>Une erreur est survenue lors de la mise en place du port d&apos;écoute RPC %u : %s</translation>
@@ -2075,7 +2030,6 @@
         <translation>Clefs de chiffrement acceptables (par défaut : TLSv1+HIGH:!SSLv2:!aNULL:!eNULL:!AH:!3DES:@STRENGTH)</translation>
     </message>
     <message>
-<<<<<<< HEAD
         <location filename="../bitcoinstrings.cpp" line="109"/>
         <source>Cannot obtain a lock on data directory %s.  Bitcoin is probably already running.</source>
         <translation>Impossible d&apos;obtenir un verrou sur le répertoire de données %s.  Bitcoin fonctionne probablement déjà.</translation>
@@ -2087,14 +2041,6 @@
     </message>
     <message>
         <location filename="../bitcoinstrings.cpp" line="113"/>
-=======
-        <location filename="../bitcoinstrings.cpp" line="71"/>
-        <source>This help message</source>
-        <translation>Ce message d&apos;aide</translation>
-    </message>
-    <message>
-        <location filename="../bitcoinstrings.cpp" line="75"/>
->>>>>>> 13b0b1cd
         <source>Loading addresses...</source>
         <translation>Chargement des adresses...</translation>
     </message>
@@ -2139,26 +2085,7 @@
         <translation>Erreur lors du chargement de wallet.dat</translation>
     </message>
     <message>
-<<<<<<< HEAD
         <location filename="../bitcoinstrings.cpp" line="122"/>
-=======
-        <location filename="../bitcoinstrings.cpp" line="77"/>
-        <source>Loading block index...</source>
-        <translation>Chargement de l&apos;index des blocs...</translation>
-    </message>
-    <message>
-        <location filename="../bitcoinstrings.cpp" line="72"/>
-        <source>Cannot obtain a lock on data directory %s. Bitcoin is probably already running.</source>
-        <translation type="unfinished"></translation>
-    </message>
-    <message>
-        <location filename="../bitcoinstrings.cpp" line="79"/>
-        <source>Loading wallet...</source>
-        <translation>Chargement du porte-monnaie...</translation>
-    </message>
-    <message>
-        <location filename="../bitcoinstrings.cpp" line="84"/>
->>>>>>> 13b0b1cd
         <source>Cannot downgrade wallet</source>
         <translation>Impossible de revenir à une version antérieure du porte-monnaie</translation>
     </message>
