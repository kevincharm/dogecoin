--- conflicted
+++ resolved
@@ -416,54 +416,22 @@
         <translation>Cüzdanı diğer bir konumda yedekle</translation>
     </message>
     <message>
-<<<<<<< HEAD
         <location filename="../bitcoingui.cpp" line="198"/>
         <source>Edit the list of stored addresses and labels</source>
         <translation>Saklanan adres ve etiket listesini düzenle</translation>
     </message>
     <message>
-        <location filename="../bitcoingui.cpp" line="823"/>
-=======
-        <location filename="../bitcoingui.cpp" line="421"/>
-        <source>bitcoin-qt</source>
-        <translation>bitcoin-qt</translation>
-    </message>
-    <message>
-        <location filename="../bitcoingui.cpp" line="615"/>
-        <source>This transaction is over the size limit. You can still send it for a fee of %1, which goes to the nodes that process your transaction and helps to support the network. Do you want to pay the fee?</source>
-        <translation type="unfinished"></translation>
-    </message>
-    <message>
-        <location filename="../bitcoingui.cpp" line="619"/>
-        <source>Sending...</source>
-        <translation>Yollanıyor...</translation>
-    </message>
-    <message>
-        <location filename="../bitcoingui.cpp" line="804"/>
->>>>>>> 13b0b1cd
+        <location filename="../bitcoingui.cpp" line="821"/>
         <source>Wallet Data (*.dat)</source>
         <translation>Cüzdan verileri (*.dat)</translation>
     </message>
     <message>
-<<<<<<< HEAD
         <location filename="../bitcoingui.cpp" line="296"/>
-=======
-        <location filename="../bitcoingui.cpp" line="807"/>
-        <source>Backup Failed</source>
-        <translation>Yedekleme başarısız oldu</translation>
-    </message>
-    <message>
-        <location filename="../bitcoingui.cpp" line="298"/>
->>>>>>> 13b0b1cd
         <source>&amp;Help</source>
         <translation>&amp;Yardım</translation>
     </message>
     <message>
-<<<<<<< HEAD
-        <location filename="../bitcoingui.cpp" line="792"/>
-=======
-        <location filename="../bitcoingui.cpp" line="773"/>
->>>>>>> 13b0b1cd
+        <location filename="../bitcoingui.cpp" line="790"/>
         <source>Wallet is &lt;b&gt;encrypted&lt;/b&gt; and currently &lt;b&gt;unlocked&lt;/b&gt;</source>
         <translation>Cüzdan &lt;b&gt;şifrelenmiştir&lt;/b&gt; ve şu anda &lt;b&gt;kilidi açıktır&lt;/b&gt;</translation>
     </message>
@@ -473,21 +441,7 @@
         <translation>Son alınan blok şu vakit oluşturulmuştu: %1.</translation>
     </message>
     <message>
-<<<<<<< HEAD
         <location filename="../bitcoingui.cpp" line="251"/>
-=======
-        <location filename="../bitcoingui.cpp" line="781"/>
-        <source>Wallet is &lt;b&gt;encrypted&lt;/b&gt; and currently &lt;b&gt;locked&lt;/b&gt;</source>
-        <translation>Cüzdan &lt;b&gt;şifrelenmiştir&lt;/b&gt; ve şu anda &lt;b&gt;kilitlidir&lt;/b&gt;</translation>
-    </message>
-    <message>
-        <location filename="../bitcoingui.cpp" line="241"/>
-        <source>&amp;About %1</source>
-        <translation>%1 &amp;hakkında</translation>
-    </message>
-    <message>
-        <location filename="../bitcoingui.cpp" line="253"/>
->>>>>>> 13b0b1cd
         <source>Export the data in the current tab to a file</source>
         <translation>Güncel sekmedeki verileri bir dosyaya aktar</translation>
     </message>
@@ -533,28 +487,22 @@
         </translation>
     </message>
     <message>
-<<<<<<< HEAD
         <location filename="../bitcoingui.cpp" line="564"/>
         <source>Up to date</source>
         <translation>Güncel</translation>
     </message>
     <message>
-        <location filename="../bitcoingui.cpp" line="633"/>
-        <source>This transaction is over the size limit.  You can still send it for a fee of %1, which goes to the nodes that process your transaction and helps to support the network.  Do you want to pay the fee?</source>
-        <translation>Bu muamele boyut sınırlarını aşmıştır.  Gene de %1 ücret ödeyerek gönderebilirsiniz, ki bu ücret muamelenizi işleyen ve şebekeye yardım eden düğümlere ödenecektir.  Ücreti ödemek istiyor musunuz?</translation>
-    </message>
-    <message>
-        <location filename="../bitcoingui.cpp" line="638"/>
+        <location filename="../bitcoingui.cpp" line="636"/>
         <source>Sending...</source>
         <translation>Yollanıyor...</translation>
     </message>
     <message>
-        <location filename="../bitcoingui.cpp" line="665"/>
+        <location filename="../bitcoingui.cpp" line="663"/>
         <source>Sent transaction</source>
         <translation>Muamele yollandı</translation>
     </message>
     <message>
-        <location filename="../bitcoingui.cpp" line="800"/>
+        <location filename="../bitcoingui.cpp" line="798"/>
         <source>Wallet is &lt;b&gt;encrypted&lt;/b&gt; and currently &lt;b&gt;locked&lt;/b&gt;</source>
         <translation>Cüzdan &lt;b&gt;şifrelenmiştir&lt;/b&gt; ve şu anda &lt;b&gt;kilitlidir&lt;/b&gt;</translation>
     </message>
@@ -582,16 +530,6 @@
         <location filename="../bitcoingui.cpp" line="281"/>
         <source>&amp;File</source>
         <translation>&amp;Dosya</translation>
-=======
-        <location filename="../bitcoingui.cpp" line="804"/>
-        <source>Backup Wallet</source>
-        <translation>Cüzdanı yedekle</translation>
-    </message>
-    <message>
-        <location filename="../bitcoingui.cpp" line="807"/>
-        <source>There was an error trying to save the wallet data to the new location.</source>
-        <translation>Cüzdan verilerinin başka bir konumda kaydedilmesi sırasında bir hata meydana geldi.</translation>
->>>>>>> 13b0b1cd
     </message>
     <message>
         <location filename="../bitcoingui.cpp" line="290"/>
@@ -621,15 +559,9 @@
         </translation>
     </message>
     <message>
-<<<<<<< HEAD
         <location filename="../bitcoingui.cpp" line="519"/>
         <source>Downloaded %1 of %2 blocks of transaction history (%3% done).</source>
         <translation>Muamele tarihçesinden %1 blok indirildi (toplam %2 blok, %%3 tamamlandı).</translation>
-=======
-        <location filename="../bitcoingui.cpp" line="646"/>
-        <source>Sent transaction</source>
-        <translation>Muamele yollandı</translation>
->>>>>>> 13b0b1cd
     </message>
     <message>
         <location filename="../bitcoingui.cpp" line="531"/>
@@ -644,25 +576,22 @@
         </translation>
     </message>
     <message>
-<<<<<<< HEAD
         <location filename="../bitcoingui.cpp" line="569"/>
         <source>Catching up...</source>
         <translation>Aralık kapatılıyor...</translation>
     </message>
     <message>
-        <location filename="../bitcoingui.cpp" line="666"/>
-=======
-        <location filename="../bitcoingui.cpp" line="647"/>
->>>>>>> 13b0b1cd
+        <location filename="../bitcoingui.cpp" line="632"/>
+        <source>This transaction is over the size limit. You can still send it for a fee of %1, which goes to the nodes that process your transaction and helps to support the network. Do you want to pay the fee?</source>
+        <translation type="unfinished"></translation>
+    </message>
+    <message>
+        <location filename="../bitcoingui.cpp" line="664"/>
         <source>Incoming transaction</source>
         <translation>Gelen muamele</translation>
     </message>
     <message>
-<<<<<<< HEAD
-        <location filename="../bitcoingui.cpp" line="667"/>
-=======
-        <location filename="../bitcoingui.cpp" line="648"/>
->>>>>>> 13b0b1cd
+        <location filename="../bitcoingui.cpp" line="665"/>
         <source>Date: %1
 Amount: %2
 Type: %3
@@ -675,17 +604,17 @@
 </translation>
     </message>
     <message>
-        <location filename="../bitcoingui.cpp" line="826"/>
+        <location filename="../bitcoingui.cpp" line="824"/>
         <source>There was an error trying to save the wallet data to the new location.</source>
         <translation>Cüzdan verilerinin başka bir konumda kaydedilmesi sırasında bir hata meydana geldi.</translation>
     </message>
     <message>
-        <location filename="../bitcoingui.cpp" line="823"/>
+        <location filename="../bitcoingui.cpp" line="821"/>
         <source>Backup Wallet</source>
         <translation>Cüzdanı yedekle</translation>
     </message>
     <message>
-        <location filename="../bitcoingui.cpp" line="826"/>
+        <location filename="../bitcoingui.cpp" line="824"/>
         <source>Backup Failed</source>
         <translation>Yedekleme başarısız oldu</translation>
     </message>
@@ -1798,6 +1727,26 @@
         <translation>JSON-RPC bağlantıları için kullanıcı ismi</translation>
     </message>
     <message>
+        <location filename="../bitcoinstrings.cpp" line="8"/>
+        <source>Error: Wallet locked, unable to create transaction.</source>
+        <translation type="unfinished"></translation>
+    </message>
+    <message>
+        <location filename="../bitcoinstrings.cpp" line="9"/>
+        <source>Error: This transaction requires a transaction fee of at least %s because of its amount, complexity, or use of recently received funds.</source>
+        <translation type="unfinished"></translation>
+    </message>
+    <message>
+        <location filename="../bitcoinstrings.cpp" line="12"/>
+        <source>Error: Transaction creation failed.</source>
+        <translation type="unfinished">Hata: Muamele oluşturması başarısız oldu.</translation>
+    </message>
+    <message>
+        <location filename="../bitcoinstrings.cpp" line="14"/>
+        <source>Error: The transaction was rejected. This might happen if some of the coins in your wallet were already spent, such as if you used a copy of wallet.dat and coins were spent in the copy but not marked as spent here.</source>
+        <translation type="unfinished">Hata: Muamele reddedildi.  Cüzdanınızdaki madenî paraların bazıları zaten harcanmış olduğunda bu meydana gelebilir. Örneğin wallet.dat dosyasının bir kopyasını kullandıysanız ve kopyada para harcandığında ancak burada harcandığı işaretlenmediğinde.</translation>
+    </message>
+    <message>
         <location filename="../bitcoinstrings.cpp" line="32"/>
         <source>An error occurred while setting up the RPC port %u for listening: %s</source>
         <translation>%u RPC portunun dinleme için kurulması sırasında bir hata meydana geldi: %s</translation>
@@ -1911,11 +1860,6 @@
         <location filename="../bitcoinstrings.cpp" line="41"/>
         <source>Bitcoin version</source>
         <translation>Bitcoin sürümü</translation>
-    </message>
-    <message>
-        <location filename="../bitcoinstrings.cpp" line="9"/>
-        <source>Error: This transaction requires a transaction fee of at least %s because of its amount, complexity, or use of recently received funds  </source>
-        <translation>Hata: Muamelenin miktarı, karmaşıklığı ya da yakın geçmişte alınan fonların kullanılması nedeniyle bu muamele en az %s tutarında ücret gerektirmektedir  </translation>
     </message>
     <message>
         <location filename="../bitcoinstrings.cpp" line="22"/>
@@ -1962,20 +1906,9 @@
         <translation>Bu yardım mesajı</translation>
     </message>
     <message>
-<<<<<<< HEAD
         <location filename="../bitcoinstrings.cpp" line="45"/>
         <source>Get help for a command</source>
         <translation>Bir komut için yardım al</translation>
-=======
-        <location filename="../bitcoinstrings.cpp" line="72"/>
-        <source>Cannot obtain a lock on data directory %s. Bitcoin is probably already running.</source>
-        <translation type="unfinished"></translation>
-    </message>
-    <message>
-        <location filename="../bitcoinstrings.cpp" line="81"/>
-        <source>Error loading wallet.dat: Wallet requires newer version of Bitcoin</source>
-        <translation>wallet.dat dosyasının yüklenmesinde hata oluştu: cüzdanın daha yeni bir Bitcoin sürümüne ihtiyacı var</translation>
->>>>>>> 13b0b1cd
     </message>
     <message>
         <location filename="../bitcoinstrings.cpp" line="51"/>
@@ -1988,16 +1921,6 @@
         <translation>Keypool başlatılamadı</translation>
     </message>
     <message>
-        <location filename="../bitcoinstrings.cpp" line="8"/>
-        <source>Error: Wallet locked, unable to create transaction  </source>
-        <translation>Hata: Cüzdan kilitli, muamele oluşturulamadı  </translation>
-    </message>
-    <message>
-        <location filename="../bitcoinstrings.cpp" line="12"/>
-        <source>Error: Transaction creation failed  </source>
-        <translation>Hata: Muamele oluşturması başarısız oldu  </translation>
-    </message>
-    <message>
         <location filename="../bitcoinstrings.cpp" line="13"/>
         <source>Sending...</source>
         <translation>Gönderiliyor...</translation>
@@ -2034,7 +1957,6 @@
     </message>
     <message>
         <location filename="../bitcoinstrings.cpp" line="33"/>
-<<<<<<< HEAD
         <source>You must set rpcpassword=&lt;password&gt; in the configuration file:
 %s
 If the file does not exist, create it with owner-readable-only file permissions.</source>
@@ -2046,10 +1968,6 @@
         <location filename="../bitcoinstrings.cpp" line="55"/>
         <source>Set database disk log size in megabytes (default: 100)</source>
         <translation>Diskteki veritabanı kütüğü boyutunu megabayt olarak belirt (varsayılan: 100)</translation>
-=======
-        <source>Threshold for disconnecting misbehaving peers (default: 100)</source>
-        <translation>Aksaklık gösteren eşlerle bağlantıyı kesme sınırı (varsayılan: 100)</translation>
->>>>>>> 13b0b1cd
     </message>
     <message>
         <location filename="../bitcoinstrings.cpp" line="61"/>
@@ -2224,11 +2142,6 @@
         <translation type="unfinished">Dinlenecek portu haritalamak için UPnP kullan (varsayılan: 0)</translation>
     </message>
     <message>
-        <location filename="../bitcoinstrings.cpp" line="14"/>
-        <source>Error: The transaction was rejected.  This might happen if some of the coins in your wallet were already spent, such as if you used a copy of wallet.dat and coins were spent in the copy but not marked as spent here.</source>
-        <translation>Hata: Muamele reddedildi.  Cüzdanınızdaki madenî paraların bazıları zaten harcanmış olduğunda bu meydana gelebilir. Örneğin wallet.dat dosyasının bir kopyasını kullandıysanız ve kopyada para harcandığında ancak burada harcandığı işaretlenmediğinde.</translation>
-    </message>
-    <message>
         <location filename="../bitcoinstrings.cpp" line="52"/>
         <source>Show splash screen on startup (default: 1)</source>
         <translation>Başlatıldığında başlangıç ekranını göster (varsayılan: 1)</translation>
