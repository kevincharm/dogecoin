--- conflicted
+++ resolved
@@ -1,9 +1,4 @@
-<<<<<<< HEAD
-// Copyright (c) 2011-2014 The Bitcoin Core developers
-// Copyright (c) 2014-2015 The Dogecoin Core developers
-=======
 // Copyright (c) 2011-2016 The Bitcoin Core developers
->>>>>>> b84d1fe1
 // Distributed under the MIT software license, see the accompanying
 // file COPYING or http://www.opensource.org/licenses/mit-license.php.
 
@@ -84,11 +79,7 @@
  * collisions in the future with additional wallets */
 const QString BitcoinGUI::DEFAULT_WALLET = "~Default";
 
-<<<<<<< HEAD
-BitcoinGUI::BitcoinGUI(const PlatformStyle *platformStyle, const NetworkStyle *networkStyle, QWidget *parent) :
-=======
 BitcoinGUI::BitcoinGUI(const PlatformStyle *_platformStyle, const NetworkStyle *networkStyle, QWidget *parent) :
->>>>>>> b84d1fe1
     QMainWindow(parent),
     enableWallet(false),
     clientModel(0),
@@ -131,19 +122,11 @@
     modalOverlay(0),
     prevBlocks(0),
     spinnerFrame(0),
-<<<<<<< HEAD
-    platformStyle(platformStyle)
+    platformStyle(_platformStyle)
 {
     GUIUtil::restoreWindowGeometry("nWindow", QSize(850, 550), this);
 
-    QString windowTitle = tr("Dogecoin Core") + " - ";
-=======
-    platformStyle(_platformStyle)
-{
-    GUIUtil::restoreWindowGeometry("nWindow", QSize(850, 550), this);
-
     QString windowTitle = tr(PACKAGE_NAME) + " - ";
->>>>>>> b84d1fe1
 #ifdef ENABLE_WALLET
     enableWallet = WalletModel::isWalletEnabled();
 #endif // ENABLE_WALLET
@@ -168,21 +151,13 @@
     setUnifiedTitleAndToolBarOnMac(true);
 #endif
 
-<<<<<<< HEAD
-    rpcConsole = new RPCConsole(platformStyle, 0);
-=======
     rpcConsole = new RPCConsole(_platformStyle, 0);
     helpMessageDialog = new HelpMessageDialog(this, false);
->>>>>>> b84d1fe1
 #ifdef ENABLE_WALLET
     if(enableWallet)
     {
         /** Create wallet frame and make it the central widget */
-<<<<<<< HEAD
-        walletFrame = new WalletFrame(platformStyle, this);
-=======
         walletFrame = new WalletFrame(_platformStyle, this);
->>>>>>> b84d1fe1
         setCentralWidget(walletFrame);
     } else
 #endif // ENABLE_WALLET
@@ -238,16 +213,10 @@
     frameBlocksLayout->setContentsMargins(3,0,3,0);
     frameBlocksLayout->setSpacing(3);
     unitDisplayControl = new UnitDisplayStatusBarControl(platformStyle);
-<<<<<<< HEAD
-    labelEncryptionIcon = new QLabel();
-    labelConnectionsIcon = new QLabel();
-    labelBlocksIcon = new QLabel();
-=======
     labelWalletEncryptionIcon = new QLabel();
     labelWalletHDStatusIcon = new QLabel();
     connectionsControl = new GUIUtil::ClickableLabel();
     labelBlocksIcon = new GUIUtil::ClickableLabel();
->>>>>>> b84d1fe1
     if(enableWallet)
     {
         frameBlocksLayout->addStretch();
@@ -323,22 +292,14 @@
 {
     QActionGroup *tabGroup = new QActionGroup(this);
 
-<<<<<<< HEAD
-    overviewAction = new QAction(platformStyle->SingleColorIcon(":/icons/overview"), tr("&Overview"), this);
-=======
     overviewAction = new QAction(platformStyle->SingleColorIcon(":/icons/overview"), tr("&Wow"), this);
->>>>>>> b84d1fe1
     overviewAction->setStatusTip(tr("Show general overview of wallet"));
     overviewAction->setToolTip(overviewAction->statusTip());
     overviewAction->setCheckable(true);
     overviewAction->setShortcut(QKeySequence(Qt::ALT + Qt::Key_1));
     tabGroup->addAction(overviewAction);
 
-<<<<<<< HEAD
-    sendCoinsAction = new QAction(platformStyle->SingleColorIcon(":/icons/send"), tr("&Send"), this);
-=======
     sendCoinsAction = new QAction(platformStyle->SingleColorIcon(":/icons/send"), tr("&Such Send"), this);
->>>>>>> b84d1fe1
     sendCoinsAction->setStatusTip(tr("Send coins to a Dogecoin address"));
     sendCoinsAction->setToolTip(sendCoinsAction->statusTip());
     sendCoinsAction->setCheckable(true);
@@ -349,11 +310,7 @@
     sendCoinsMenuAction->setStatusTip(sendCoinsAction->statusTip());
     sendCoinsMenuAction->setToolTip(sendCoinsMenuAction->statusTip());
 
-<<<<<<< HEAD
-    receiveCoinsAction = new QAction(platformStyle->SingleColorIcon(":/icons/receiving_addresses"), tr("&Receive"), this);
-=======
     receiveCoinsAction = new QAction(platformStyle->SingleColorIcon(":/icons/receiving_addresses"), tr("&Much Receive"), this);
->>>>>>> b84d1fe1
     receiveCoinsAction->setStatusTip(tr("Request payments (generates QR codes and dogecoin: URIs)"));
     receiveCoinsAction->setToolTip(receiveCoinsAction->statusTip());
     receiveCoinsAction->setCheckable(true);
@@ -392,28 +349,17 @@
     quitAction->setStatusTip(tr("Quit application"));
     quitAction->setShortcut(QKeySequence(Qt::CTRL + Qt::Key_Q));
     quitAction->setMenuRole(QAction::QuitRole);
-<<<<<<< HEAD
-    aboutAction = new QAction(platformStyle->TextColorIcon(":/icons/about"), tr("&About Dogecoin Core"), this);
-    aboutAction->setStatusTip(tr("Show information about Dogecoin Core"));
-    aboutAction->setMenuRole(QAction::AboutRole);
-=======
     aboutAction = new QAction(platformStyle->TextColorIcon(":/icons/about"), tr("&About %1").arg(tr(PACKAGE_NAME)), this);
     aboutAction->setStatusTip(tr("Show information about %1").arg(tr(PACKAGE_NAME)));
     aboutAction->setMenuRole(QAction::AboutRole);
     aboutAction->setEnabled(false);
->>>>>>> b84d1fe1
     aboutQtAction = new QAction(platformStyle->TextColorIcon(":/icons/about_qt"), tr("About &Qt"), this);
     aboutQtAction->setStatusTip(tr("Show information about Qt"));
     aboutQtAction->setMenuRole(QAction::AboutQtRole);
     optionsAction = new QAction(platformStyle->TextColorIcon(":/icons/options"), tr("&Options..."), this);
-<<<<<<< HEAD
-    optionsAction->setStatusTip(tr("Modify configuration options for Dogecoin Core"));
-    optionsAction->setMenuRole(QAction::PreferencesRole);
-=======
     optionsAction->setStatusTip(tr("Modify configuration options for %1").arg(tr(PACKAGE_NAME)));
     optionsAction->setMenuRole(QAction::PreferencesRole);
     optionsAction->setEnabled(false);
->>>>>>> b84d1fe1
     toggleHideAction = new QAction(platformStyle->TextColorIcon(":/icons/about"), tr("&Show / Hide"), this);
     toggleHideAction->setStatusTip(tr("Show or hide the main Window"));
 
@@ -428,11 +374,7 @@
     signMessageAction->setStatusTip(tr("Sign messages with your Dogecoin addresses to prove you own them"));
     verifyMessageAction = new QAction(platformStyle->TextColorIcon(":/icons/verify"), tr("&Verify message..."), this);
     verifyMessageAction->setStatusTip(tr("Verify messages to ensure they were signed with specified Dogecoin addresses"));
-<<<<<<< HEAD
-    paperWalletAction = new QAction(platformStyle->TextColorIcon(":/icons/print"), tr("&Print paper wallets"), this);
-=======
     paperWalletAction = new QAction(QIcon(":/icons/print"), tr("&Print paper wallets"), this);
->>>>>>> b84d1fe1
     paperWalletAction->setStatusTip(tr("Print paper wallets"));
 
     openRPCConsoleAction = new QAction(platformStyle->TextColorIcon(":/icons/debugwindow"), tr("&Debug window"), this);
@@ -446,19 +388,11 @@
     usedReceivingAddressesAction->setStatusTip(tr("Show the list of used receiving addresses and labels"));
 
     openAction = new QAction(platformStyle->TextColorIcon(":/icons/open"), tr("Open &URI..."), this);
-<<<<<<< HEAD
-    openAction->setStatusTip(tr("Open a bitcoin: URI or payment request"));
-
-    showHelpMessageAction = new QAction(platformStyle->TextColorIcon(":/icons/info"), tr("&Command-line options"), this);
-    showHelpMessageAction->setMenuRole(QAction::NoRole);
-    showHelpMessageAction->setStatusTip(tr("Show the Dogecoin Core help message to get a list with possible Dogecoin command-line options"));
-=======
     openAction->setStatusTip(tr("Open a dogecoin: URI or payment request"));
 
     showHelpMessageAction = new QAction(platformStyle->TextColorIcon(":/icons/info"), tr("&Command-line options"), this);
     showHelpMessageAction->setMenuRole(QAction::NoRole);
     showHelpMessageAction->setStatusTip(tr("Show the %1 help message to get a list with possible Dogecoin command-line options").arg(tr(PACKAGE_NAME)));
->>>>>>> b84d1fe1
 
     connect(quitAction, SIGNAL(triggered()), qApp, SLOT(quit()));
     connect(aboutAction, SIGNAL(triggered()), this, SLOT(aboutClicked()));
@@ -660,11 +594,7 @@
 {
 #ifndef Q_OS_MAC
     trayIcon = new QSystemTrayIcon(this);
-<<<<<<< HEAD
-    QString toolTip = tr("Dogecoin Core client") + " " + networkStyle->getTitleAddText();
-=======
     QString toolTip = tr("%1 client").arg(tr(PACKAGE_NAME)) + " " + networkStyle->getTitleAddText();
->>>>>>> b84d1fe1
     trayIcon->setToolTip(toolTip);
     trayIcon->setIcon(networkStyle->getTrayAndWindowIcon());
     trayIcon->hide();
@@ -815,10 +745,6 @@
     case 7: case 8: case 9: icon = ":/icons/connect_3"; break;
     default: icon = ":/icons/connect_4"; break;
     }
-<<<<<<< HEAD
-    labelConnectionsIcon->setPixmap(platformStyle->SingleColorIcon(icon).pixmap(STATUSBAR_ICONSIZE,STATUSBAR_ICONSIZE));
-    labelConnectionsIcon->setToolTip(tr("%n active connection(s) to Dogecoin network", "", count));
-=======
 
     QString tooltip;
 
@@ -834,7 +760,6 @@
     connectionsControl->setToolTip(tooltip);
 
     connectionsControl->setPixmap(platformStyle->SingleColorIcon(icon).pixmap(STATUSBAR_ICONSIZE,STATUSBAR_ICONSIZE));
->>>>>>> b84d1fe1
 }
 
 void BitcoinGUI::setNumConnections(int count)
@@ -1155,29 +1080,17 @@
         encryptWalletAction->setEnabled(true);
         break;
     case WalletModel::Unlocked:
-<<<<<<< HEAD
-        labelEncryptionIcon->show();
-        labelEncryptionIcon->setPixmap(platformStyle->SingleColorIcon(":/icons/lock_open").pixmap(STATUSBAR_ICONSIZE,STATUSBAR_ICONSIZE));
-        labelEncryptionIcon->setToolTip(tr("Wallet is <b>encrypted</b> and currently <b>unlocked</b>"));
-=======
         labelWalletEncryptionIcon->show();
         labelWalletEncryptionIcon->setPixmap(platformStyle->SingleColorIcon(":/icons/lock_open").pixmap(STATUSBAR_ICONSIZE,STATUSBAR_ICONSIZE));
         labelWalletEncryptionIcon->setToolTip(tr("Wallet is <b>encrypted</b> and currently <b>unlocked</b>"));
->>>>>>> b84d1fe1
         encryptWalletAction->setChecked(true);
         changePassphraseAction->setEnabled(true);
         encryptWalletAction->setEnabled(false); // TODO: decrypt currently not supported
         break;
     case WalletModel::Locked:
-<<<<<<< HEAD
-        labelEncryptionIcon->show();
-        labelEncryptionIcon->setPixmap(platformStyle->SingleColorIcon(":/icons/lock_closed").pixmap(STATUSBAR_ICONSIZE,STATUSBAR_ICONSIZE));
-        labelEncryptionIcon->setToolTip(tr("Wallet is <b>encrypted</b> and currently <b>locked</b>"));
-=======
         labelWalletEncryptionIcon->show();
         labelWalletEncryptionIcon->setPixmap(platformStyle->SingleColorIcon(":/icons/lock_closed").pixmap(STATUSBAR_ICONSIZE,STATUSBAR_ICONSIZE));
         labelWalletEncryptionIcon->setToolTip(tr("Wallet is <b>encrypted</b> and currently <b>locked</b>"));
->>>>>>> b84d1fe1
         encryptWalletAction->setChecked(true);
         changePassphraseAction->setEnabled(true);
         encryptWalletAction->setEnabled(false); // TODO: decrypt currently not supported
