--- conflicted
+++ resolved
@@ -36,13 +36,6 @@
 CCoinControl* CoinControlDialog::coinControl = new CCoinControl();
 bool CoinControlDialog::fSubtractFeeFromAmount = false;
 
-<<<<<<< HEAD
-CoinControlDialog::CoinControlDialog(const PlatformStyle *platformStyle, QWidget *parent) :
-    QDialog(parent),
-    ui(new Ui::CoinControlDialog),
-    model(0),
-    platformStyle(platformStyle)
-=======
 bool CCoinControlWidgetItem::operator<(const QTreeWidgetItem &other) const {
     int column = treeWidget()->sortColumn();
     if (column == CoinControlDialog::COLUMN_AMOUNT || column == CoinControlDialog::COLUMN_DATE || column == CoinControlDialog::COLUMN_CONFIRMATIONS)
@@ -55,7 +48,6 @@
     ui(new Ui::CoinControlDialog),
     model(0),
     platformStyle(_platformStyle)
->>>>>>> b84d1fe1
 {
     ui->setupUi(this);
 
@@ -530,15 +522,6 @@
 
         // Fee
         nPayFee = CWallet::GetMinimumFee(txDummy, nBytes, nTxConfirmTarget, mempool);
-<<<<<<< HEAD
-
-        // Allow free?
-        // Dogecoin: No free transactions
-        // double dPriorityNeeded = mempoolEstimatePriority;
-        // if (dPriorityNeeded <= 0)
-        //     dPriorityNeeded = AllowFreeThreshold(); // not enough data, back to hard-coded
-        // fAllowFree = (dPriority >= dPriorityNeeded);
-=======
         if (nPayFee > 0 && coinControl->nMinimumTotalFee > nPayFee)
             nPayFee = coinControl->nMinimumTotalFee;
 
@@ -548,11 +531,10 @@
         dPriority = dPriorityInputs / (nBytes - nBytesInputs + (nQuantityUncompressed * 29)); // 29 = 180 - 151 (uncompressed public keys are over the limit. max 151 bytes of the input are ignored for priority)
         double dPriorityNeeded = std::max(mempoolEstimatePriority, AllowFreeThreshold());
         fAllowFree = (dPriority >= dPriorityNeeded);
->>>>>>> b84d1fe1
-
-        // if (fSendFreeTransactions)
-        //     if (fAllowFree && nBytes <= MAX_FREE_TRANSACTION_CREATE_SIZE)
-        //         nPayFee = 0;
+
+        if (fSendFreeTransactions)
+            if (fAllowFree && nBytes <= MAX_FREE_TRANSACTION_CREATE_SIZE)
+                nPayFee = 0;
 
         if (nPayAmount > 0)
         {
@@ -563,16 +545,9 @@
             // Never create dust outputs; if we would, just add the dust to the fee.
             if (nChange > 0 && nChange < MIN_CHANGE)
             {
-<<<<<<< HEAD
-                CTxOut txout(nChange, (CScript)vector<unsigned char>(24, 0));
-                // Dogecoin: Anything below 1 DOGE is considered dust
-                // if (txout.IsDust(::minRelayTxFee))
-                // {
-=======
                 CTxOut txout(nChange, (CScript)std::vector<unsigned char>(24, 0));
                 if (txout.IsDust(dustRelayFee))
                 {
->>>>>>> b84d1fe1
                     if (CoinControlDialog::fSubtractFeeFromAmount) // dust-change will be raised until no dust
                         nChange = txout.GetDustThreshold(dustRelayFee);
                     else
@@ -580,7 +555,7 @@
                         nPayFee += nChange;
                         nChange = 0;
                     }
-                //}
+                }
             }
 
             if (nChange == 0 && !CoinControlDialog::fSubtractFeeFromAmount)
