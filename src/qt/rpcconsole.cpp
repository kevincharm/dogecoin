// Copyright (c) 2011-2016 The Bitcoin Core developers
// Distributed under the MIT software license, see the accompanying
// file COPYING or http://www.opensource.org/licenses/mit-license.php.

#if defined(HAVE_CONFIG_H)
#include "config/bitcoin-config.h"
#endif

#include "rpcconsole.h"
#include "ui_debugwindow.h"

#include "bantablemodel.h"
#include "clientmodel.h"
#include "guiutil.h"
<<<<<<< HEAD
#include "peertablemodel.h"
#include "platformstyle.h"
=======
#include "platformstyle.h"
#include "bantablemodel.h"
>>>>>>> b84d1fe1

#include "chainparams.h"
#include "netbase.h"
#include "rpc/server.h"
#include "rpc/client.h"
#include "util.h"

#include <openssl/crypto.h>

#include <univalue.h>

#ifdef ENABLE_WALLET
#include <db_cxx.h>
#endif

#include <QKeyEvent>
#include <QMenu>
#include <QMessageBox>
#include <QScrollBar>
#include <QSettings>
#include <QSignalMapper>
#include <QThread>
#include <QTime>
#include <QTimer>
#include <QStringList>

#if QT_VERSION < 0x050000
#include <QUrl>
#endif

// TODO: add a scrollback limit, as there is currently none
// TODO: make it possible to filter out categories (esp debug messages when implemented)
// TODO: receive errors and debug messages through ClientModel

const int CONSOLE_HISTORY = 50;
const int INITIAL_TRAFFIC_GRAPH_MINS = 30;
const QSize FONT_RANGE(4, 40);
const char fontSizeSettingsKey[] = "consoleFontSize";

const struct {
    const char *url;
    const char *source;
} ICON_MAPPING[] = {
    {"cmd-request", ":/icons/tx_input"},
    {"cmd-reply", ":/icons/tx_output"},
    {"cmd-error", ":/icons/tx_output"},
    {"misc", ":/icons/tx_inout"},
    {NULL, NULL}
};

namespace {

// don't add private key handling cmd's to the history
const QStringList historyFilter = QStringList()
    << "importprivkey"
    << "importmulti"
    << "signmessagewithprivkey"
    << "signrawtransaction"
    << "walletpassphrase"
    << "walletpassphrasechange"
    << "encryptwallet";

}

/* Object for executing console RPC commands in a separate thread.
*/
class RPCExecutor : public QObject
{
    Q_OBJECT

public Q_SLOTS:
    void request(const QString &command);

Q_SIGNALS:
    void reply(int category, const QString &command);
};

/** Class for handling RPC timers
 * (used for e.g. re-locking the wallet after a timeout)
 */
class QtRPCTimerBase: public QObject, public RPCTimerBase
{
    Q_OBJECT
public:
    QtRPCTimerBase(boost::function<void(void)>& _func, int64_t millis):
        func(_func)
    {
        timer.setSingleShot(true);
        connect(&timer, SIGNAL(timeout()), this, SLOT(timeout()));
        timer.start(millis);
    }
    ~QtRPCTimerBase() {}
private Q_SLOTS:
    void timeout() { func(); }
private:
    QTimer timer;
    boost::function<void(void)> func;
};

class QtRPCTimerInterface: public RPCTimerInterface
{
public:
    ~QtRPCTimerInterface() {}
    const char *Name() { return "Qt"; }
    RPCTimerBase* NewTimer(boost::function<void(void)>& func, int64_t millis)
    {
        return new QtRPCTimerBase(func, millis);
    }
};


#include "rpcconsole.moc"

/**
 * Split shell command line into a list of arguments and optionally execute the command(s).
 * Aims to emulate \c bash and friends.
 *
 * - Command nesting is possible with parenthesis; for example: validateaddress(getnewaddress())
 * - Arguments are delimited with whitespace or comma
 * - Extra whitespace at the beginning and end and between arguments will be ignored
 * - Text can be "double" or 'single' quoted
 * - The backslash \c \ is used as escape character
 *   - Outside quotes, any character can be escaped
 *   - Within double quotes, only escape \c " and backslashes before a \c " or another backslash
 *   - Within single quotes, no escaping is possible and no special interpretation takes place
 *
 * @param[out]   result      stringified Result from the executed command(chain)
 * @param[in]    strCommand  Command line to split
 * @param[in]    fExecute    set true if you want the command to be executed
 * @param[out]   pstrFilteredOut  Command line, filtered to remove any sensitive data
 */

bool RPCConsole::RPCParseCommandLine(std::string &strResult, const std::string &strCommand, const bool fExecute, std::string * const pstrFilteredOut)
{
    std::vector< std::vector<std::string> > stack;
    stack.push_back(std::vector<std::string>());

    enum CmdParseState
    {
        STATE_EATING_SPACES,
        STATE_EATING_SPACES_IN_ARG,
        STATE_EATING_SPACES_IN_BRACKETS,
        STATE_ARGUMENT,
        STATE_SINGLEQUOTED,
        STATE_DOUBLEQUOTED,
        STATE_ESCAPE_OUTER,
        STATE_ESCAPE_DOUBLEQUOTED,
        STATE_COMMAND_EXECUTED,
        STATE_COMMAND_EXECUTED_INNER
    } state = STATE_EATING_SPACES;
    std::string curarg;
    UniValue lastResult;
    unsigned nDepthInsideSensitive = 0;
    size_t filter_begin_pos = 0, chpos;
    std::vector<std::pair<size_t, size_t>> filter_ranges;

    auto add_to_current_stack = [&](const std::string& strArg) {
        if (stack.back().empty() && (!nDepthInsideSensitive) && historyFilter.contains(QString::fromStdString(strArg), Qt::CaseInsensitive)) {
            nDepthInsideSensitive = 1;
            filter_begin_pos = chpos;
        }
        // Make sure stack is not empty before adding something
        if (stack.empty()) {
            stack.push_back(std::vector<std::string>());
        }
        stack.back().push_back(strArg);
    };

    auto close_out_params = [&]() {
        if (nDepthInsideSensitive) {
            if (!--nDepthInsideSensitive) {
                assert(filter_begin_pos);
                filter_ranges.push_back(std::make_pair(filter_begin_pos, chpos));
                filter_begin_pos = 0;
            }
        }
        stack.pop_back();
    };

    std::string strCommandTerminated = strCommand;
    if (strCommandTerminated.back() != '\n')
        strCommandTerminated += "\n";
    for (chpos = 0; chpos < strCommandTerminated.size(); ++chpos)
    {
        char ch = strCommandTerminated[chpos];
        switch(state)
        {
            case STATE_COMMAND_EXECUTED_INNER:
            case STATE_COMMAND_EXECUTED:
            {
                bool breakParsing = true;
                switch(ch)
                {
                    case '[': curarg.clear(); state = STATE_COMMAND_EXECUTED_INNER; break;
                    default:
                        if (state == STATE_COMMAND_EXECUTED_INNER)
                        {
                            if (ch != ']')
                            {
                                // append char to the current argument (which is also used for the query command)
                                curarg += ch;
                                break;
                            }
                            if (curarg.size() && fExecute)
                            {
                                // if we have a value query, query arrays with index and objects with a string key
                                UniValue subelement;
                                if (lastResult.isArray())
                                {
                                    for(char argch: curarg)
                                        if (!std::isdigit(argch))
                                            throw std::runtime_error("Invalid result query");
                                    subelement = lastResult[atoi(curarg.c_str())];
                                }
                                else if (lastResult.isObject())
                                    subelement = find_value(lastResult, curarg);
                                else
                                    throw std::runtime_error("Invalid result query"); //no array or object: abort
                                lastResult = subelement;
                            }

                            state = STATE_COMMAND_EXECUTED;
                            break;
                        }
                        // don't break parsing when the char is required for the next argument
                        breakParsing = false;

                        // pop the stack and return the result to the current command arguments
                        close_out_params();

                        // don't stringify the json in case of a string to avoid doublequotes
                        if (lastResult.isStr())
                            curarg = lastResult.get_str();
                        else
                            curarg = lastResult.write(2);

                        // if we have a non empty result, use it as stack argument otherwise as general result
                        if (curarg.size())
                        {
                            if (stack.size())
                                add_to_current_stack(curarg);
                            else
                                strResult = curarg;
                        }
                        curarg.clear();
                        // assume eating space state
                        state = STATE_EATING_SPACES;
                }
                if (breakParsing)
                    break;
            }
            case STATE_ARGUMENT: // In or after argument
            case STATE_EATING_SPACES_IN_ARG:
            case STATE_EATING_SPACES_IN_BRACKETS:
            case STATE_EATING_SPACES: // Handle runs of whitespace
                switch(ch)
            {
                case '"': state = STATE_DOUBLEQUOTED; break;
                case '\'': state = STATE_SINGLEQUOTED; break;
                case '\\': state = STATE_ESCAPE_OUTER; break;
                case '(': case ')': case '\n':
                    if (state == STATE_EATING_SPACES_IN_ARG)
                        throw std::runtime_error("Invalid Syntax");
                    if (state == STATE_ARGUMENT)
                    {
                        if (ch == '(' && stack.size() && stack.back().size() > 0)
                        {
                            if (nDepthInsideSensitive) {
                                ++nDepthInsideSensitive;
                            }
                            stack.push_back(std::vector<std::string>());
                        }

                        // don't allow commands after executed commands on baselevel
                        if (!stack.size())
                            throw std::runtime_error("Invalid Syntax");

                        add_to_current_stack(curarg);
                        curarg.clear();
                        state = STATE_EATING_SPACES_IN_BRACKETS;
                    }
                    if ((ch == ')' || ch == '\n') && stack.size() > 0)
                    {
                        if (fExecute) {
                            // Convert argument list to JSON objects in method-dependent way,
                            // and pass it along with the method name to the dispatcher.
                            JSONRPCRequest req;
                            req.params = RPCConvertValues(stack.back()[0], std::vector<std::string>(stack.back().begin() + 1, stack.back().end()));
                            req.strMethod = stack.back()[0];
                            lastResult = tableRPC.execute(req);
                        }

                        state = STATE_COMMAND_EXECUTED;
                        curarg.clear();
                    }
                    break;
                case ' ': case ',': case '\t':
                    if(state == STATE_EATING_SPACES_IN_ARG && curarg.empty() && ch == ',')
                        throw std::runtime_error("Invalid Syntax");

                    else if(state == STATE_ARGUMENT) // Space ends argument
                    {
                        add_to_current_stack(curarg);
                        curarg.clear();
                    }
                    if ((state == STATE_EATING_SPACES_IN_BRACKETS || state == STATE_ARGUMENT) && ch == ',')
                    {
                        state = STATE_EATING_SPACES_IN_ARG;
                        break;
                    }
                    state = STATE_EATING_SPACES;
                    break;
                default: curarg += ch; state = STATE_ARGUMENT;
            }
                break;
            case STATE_SINGLEQUOTED: // Single-quoted string
                switch(ch)
            {
                case '\'': state = STATE_ARGUMENT; break;
                default: curarg += ch;
            }
                break;
            case STATE_DOUBLEQUOTED: // Double-quoted string
                switch(ch)
            {
                case '"': state = STATE_ARGUMENT; break;
                case '\\': state = STATE_ESCAPE_DOUBLEQUOTED; break;
                default: curarg += ch;
            }
                break;
            case STATE_ESCAPE_OUTER: // '\' outside quotes
                curarg += ch; state = STATE_ARGUMENT;
                break;
            case STATE_ESCAPE_DOUBLEQUOTED: // '\' in double-quoted text
                if(ch != '"' && ch != '\\') curarg += '\\'; // keep '\' for everything but the quote and '\' itself
                curarg += ch; state = STATE_DOUBLEQUOTED;
                break;
        }
    }
    if (pstrFilteredOut) {
        if (STATE_COMMAND_EXECUTED == state) {
            assert(!stack.empty());
            close_out_params();
        }
        *pstrFilteredOut = strCommand;
        for (auto i = filter_ranges.rbegin(); i != filter_ranges.rend(); ++i) {
            pstrFilteredOut->replace(i->first, i->second - i->first, "(…)");
        }
    }
    switch(state) // final state
    {
        case STATE_COMMAND_EXECUTED:
            if (lastResult.isStr())
                strResult = lastResult.get_str();
            else
                strResult = lastResult.write(2);
        case STATE_ARGUMENT:
        case STATE_EATING_SPACES:
            return true;
        default: // ERROR to end in one of the other states
            return false;
    }
}

void RPCExecutor::request(const QString &command)
{
    try
    {
        std::string result;
        std::string executableCommand = command.toStdString() + "\n";
        if(!RPCConsole::RPCExecuteCommandLine(result, executableCommand))
        {
            Q_EMIT reply(RPCConsole::CMD_ERROR, QString("Parse error: unbalanced ' or \""));
            return;
        }
        Q_EMIT reply(RPCConsole::CMD_REPLY, QString::fromStdString(result));
    }
    catch (UniValue& objError)
    {
        try // Nice formatting for standard-format error
        {
            int code = find_value(objError, "code").get_int();
            std::string message = find_value(objError, "message").get_str();
            Q_EMIT reply(RPCConsole::CMD_ERROR, QString::fromStdString(message) + " (code " + QString::number(code) + ")");
        }
        catch (const std::runtime_error&) // raised when converting to invalid type, i.e. missing code or message
        {   // Show raw JSON object
            Q_EMIT reply(RPCConsole::CMD_ERROR, QString::fromStdString(objError.write()));
        }
    }
    catch (const std::exception& e)
    {
        Q_EMIT reply(RPCConsole::CMD_ERROR, QString("Error: ") + QString::fromStdString(e.what()));
    }
}

<<<<<<< HEAD
RPCConsole::RPCConsole(const PlatformStyle *platformStyle, QWidget *parent) :
=======
RPCConsole::RPCConsole(const PlatformStyle *_platformStyle, QWidget *parent) :
>>>>>>> b84d1fe1
    QWidget(parent),
    ui(new Ui::RPCConsole),
    clientModel(0),
    historyPtr(0),
<<<<<<< HEAD
    cachedNodeid(-1),
    contextMenu(0),
    platformStyle(platformStyle)
=======
    platformStyle(_platformStyle),
    peersTableContextMenu(0),
    banTableContextMenu(0),
    consoleFontSize(0)
>>>>>>> b84d1fe1
{
    ui->setupUi(this);
    GUIUtil::restoreWindowGeometry("nRPCConsoleWindow", this->size(), this);

<<<<<<< HEAD
=======
    ui->openDebugLogfileButton->setToolTip(ui->openDebugLogfileButton->toolTip().arg(tr(PACKAGE_NAME)));

>>>>>>> b84d1fe1
    if (platformStyle->getImagesOnButtons()) {
        ui->openDebugLogfileButton->setIcon(platformStyle->SingleColorIcon(":/icons/export"));
    }
    ui->clearButton->setIcon(platformStyle->SingleColorIcon(":/icons/remove"));
<<<<<<< HEAD
=======
    ui->fontBiggerButton->setIcon(platformStyle->SingleColorIcon(":/icons/fontbigger"));
    ui->fontSmallerButton->setIcon(platformStyle->SingleColorIcon(":/icons/fontsmaller"));
>>>>>>> b84d1fe1

    // Install event filter for up and down arrow
    ui->lineEdit->installEventFilter(this);
    ui->messagesWidget->installEventFilter(this);

    connect(ui->clearButton, SIGNAL(clicked()), this, SLOT(clear()));
    connect(ui->fontBiggerButton, SIGNAL(clicked()), this, SLOT(fontBigger()));
    connect(ui->fontSmallerButton, SIGNAL(clicked()), this, SLOT(fontSmaller()));
    connect(ui->btnClearTrafficGraph, SIGNAL(clicked()), ui->trafficGraph, SLOT(clear()));

    // set library version labels
#ifdef ENABLE_WALLET
    ui->berkeleyDBVersion->setText(DbEnv::version(0, 0, 0));
#else
    ui->label_berkeleyDBVersion->hide();
    ui->berkeleyDBVersion->hide();
#endif
    // Register RPC timer interface
    rpcTimerInterface = new QtRPCTimerInterface();
    // avoid accidentally overwriting an existing, non QTThread
    // based timer interface
    RPCSetTimerInterfaceIfUnset(rpcTimerInterface);

    setTrafficGraphRange(INITIAL_TRAFFIC_GRAPH_MINS);

    ui->detailWidget->hide();
    ui->peerHeading->setText(tr("Select a peer to view detailed information."));

    QSettings settings;
    consoleFontSize = settings.value(fontSizeSettingsKey, QFontInfo(QFont()).pointSize()).toInt();
    clear();
}

RPCConsole::~RPCConsole()
{
    GUIUtil::saveWindowGeometry("nRPCConsoleWindow", this);
    RPCUnsetTimerInterface(rpcTimerInterface);
    delete rpcTimerInterface;
    delete ui;
}

bool RPCConsole::eventFilter(QObject* obj, QEvent *event)
{
    if(event->type() == QEvent::KeyPress) // Special key handling
    {
        QKeyEvent *keyevt = static_cast<QKeyEvent*>(event);
        int key = keyevt->key();
        Qt::KeyboardModifiers mod = keyevt->modifiers();
        switch(key)
        {
        case Qt::Key_Up: if(obj == ui->lineEdit) { browseHistory(-1); return true; } break;
        case Qt::Key_Down: if(obj == ui->lineEdit) { browseHistory(1); return true; } break;
        case Qt::Key_PageUp: /* pass paging keys to messages widget */
        case Qt::Key_PageDown:
            if(obj == ui->lineEdit)
            {
                QApplication::postEvent(ui->messagesWidget, new QKeyEvent(*keyevt));
                return true;
            }
            break;
        case Qt::Key_Return:
        case Qt::Key_Enter:
            // forward these events to lineEdit
            if(obj == autoCompleter->popup()) {
                QApplication::postEvent(ui->lineEdit, new QKeyEvent(*keyevt));
                return true;
            }
            break;
        default:
            // Typing in messages widget brings focus to line edit, and redirects key there
            // Exclude most combinations and keys that emit no text, except paste shortcuts
            if(obj == ui->messagesWidget && (
                  (!mod && !keyevt->text().isEmpty() && key != Qt::Key_Tab) ||
                  ((mod & Qt::ControlModifier) && key == Qt::Key_V) ||
                  ((mod & Qt::ShiftModifier) && key == Qt::Key_Insert)))
            {
                ui->lineEdit->setFocus();
                QApplication::postEvent(ui->lineEdit, new QKeyEvent(*keyevt));
                return true;
            }
        }
    }
    return QWidget::eventFilter(obj, event);
}

void RPCConsole::setClientModel(ClientModel *model)
{
    clientModel = model;
    ui->trafficGraph->setClientModel(model);
    if (model && clientModel->getPeerTableModel() && clientModel->getBanTableModel()) {
        // Keep up to date with client
        setNumConnections(model->getNumConnections());
        connect(model, SIGNAL(numConnectionsChanged(int)), this, SLOT(setNumConnections(int)));

        setNumBlocks(model->getNumBlocks(), model->getLastBlockDate(), model->getVerificationProgress(NULL), false);
        connect(model, SIGNAL(numBlocksChanged(int,QDateTime,double,bool)), this, SLOT(setNumBlocks(int,QDateTime,double,bool)));

        updateNetworkState();
        connect(model, SIGNAL(networkActiveChanged(bool)), this, SLOT(setNetworkActive(bool)));

        updateTrafficStats(model->getTotalBytesRecv(), model->getTotalBytesSent());
        connect(model, SIGNAL(bytesChanged(quint64,quint64)), this, SLOT(updateTrafficStats(quint64, quint64)));

        connect(model, SIGNAL(mempoolSizeChanged(long,size_t)), this, SLOT(setMempoolSize(long,size_t)));

        // set up peer table
        ui->peerWidget->setModel(model->getPeerTableModel());
        ui->peerWidget->verticalHeader()->hide();
        ui->peerWidget->setEditTriggers(QAbstractItemView::NoEditTriggers);
        ui->peerWidget->setSelectionBehavior(QAbstractItemView::SelectRows);
        ui->peerWidget->setSelectionMode(QAbstractItemView::ExtendedSelection);
        ui->peerWidget->setContextMenuPolicy(Qt::CustomContextMenu);
        ui->peerWidget->setColumnWidth(PeerTableModel::Address, ADDRESS_COLUMN_WIDTH);
        ui->peerWidget->setColumnWidth(PeerTableModel::Subversion, SUBVERSION_COLUMN_WIDTH);
        ui->peerWidget->setColumnWidth(PeerTableModel::Ping, PING_COLUMN_WIDTH);
        ui->peerWidget->horizontalHeader()->setStretchLastSection(true);

        // create peer table context menu actions
        QAction* disconnectAction = new QAction(tr("&Disconnect"), this);
        QAction* banAction1h      = new QAction(tr("Ban for") + " " + tr("1 &hour"), this);
        QAction* banAction24h     = new QAction(tr("Ban for") + " " + tr("1 &day"), this);
        QAction* banAction7d      = new QAction(tr("Ban for") + " " + tr("1 &week"), this);
        QAction* banAction365d    = new QAction(tr("Ban for") + " " + tr("1 &year"), this);

        // create peer table context menu
        peersTableContextMenu = new QMenu(this);
        peersTableContextMenu->addAction(disconnectAction);
        peersTableContextMenu->addAction(banAction1h);
        peersTableContextMenu->addAction(banAction24h);
        peersTableContextMenu->addAction(banAction7d);
        peersTableContextMenu->addAction(banAction365d);

        // Add a signal mapping to allow dynamic context menu arguments.
        // We need to use int (instead of int64_t), because signal mapper only supports
        // int or objects, which is okay because max bantime (1 year) is < int_max.
        QSignalMapper* signalMapper = new QSignalMapper(this);
        signalMapper->setMapping(banAction1h, 60*60);
        signalMapper->setMapping(banAction24h, 60*60*24);
        signalMapper->setMapping(banAction7d, 60*60*24*7);
        signalMapper->setMapping(banAction365d, 60*60*24*365);
        connect(banAction1h, SIGNAL(triggered()), signalMapper, SLOT(map()));
        connect(banAction24h, SIGNAL(triggered()), signalMapper, SLOT(map()));
        connect(banAction7d, SIGNAL(triggered()), signalMapper, SLOT(map()));
        connect(banAction365d, SIGNAL(triggered()), signalMapper, SLOT(map()));
        connect(signalMapper, SIGNAL(mapped(int)), this, SLOT(banSelectedNode(int)));

        // peer table context menu signals
        connect(ui->peerWidget, SIGNAL(customContextMenuRequested(const QPoint&)), this, SLOT(showPeersTableContextMenu(const QPoint&)));
        connect(disconnectAction, SIGNAL(triggered()), this, SLOT(disconnectSelectedNode()));

        // peer table signal handling - update peer details when selecting new node
        connect(ui->peerWidget->selectionModel(), SIGNAL(selectionChanged(const QItemSelection &, const QItemSelection &)),
            this, SLOT(peerSelected(const QItemSelection &, const QItemSelection &)));
        // peer table signal handling - update peer details when new nodes are added to the model
        connect(model->getPeerTableModel(), SIGNAL(layoutChanged()), this, SLOT(peerLayoutChanged()));
        // peer table signal handling - cache selected node ids
        connect(model->getPeerTableModel(), SIGNAL(layoutAboutToBeChanged()), this, SLOT(peerLayoutAboutToChange()));
        
        // set up ban table
        ui->banlistWidget->setModel(model->getBanTableModel());
        ui->banlistWidget->verticalHeader()->hide();
        ui->banlistWidget->setEditTriggers(QAbstractItemView::NoEditTriggers);
        ui->banlistWidget->setSelectionBehavior(QAbstractItemView::SelectRows);
        ui->banlistWidget->setSelectionMode(QAbstractItemView::SingleSelection);
        ui->banlistWidget->setContextMenuPolicy(Qt::CustomContextMenu);
        ui->banlistWidget->setColumnWidth(BanTableModel::Address, BANSUBNET_COLUMN_WIDTH);
        ui->banlistWidget->setColumnWidth(BanTableModel::Bantime, BANTIME_COLUMN_WIDTH);
        ui->banlistWidget->horizontalHeader()->setStretchLastSection(true);

        // create ban table context menu action
        QAction* unbanAction = new QAction(tr("&Unban"), this);

        // create ban table context menu
        banTableContextMenu = new QMenu(this);
        banTableContextMenu->addAction(unbanAction);

        // ban table context menu signals
        connect(ui->banlistWidget, SIGNAL(customContextMenuRequested(const QPoint&)), this, SLOT(showBanTableContextMenu(const QPoint&)));
        connect(unbanAction, SIGNAL(triggered()), this, SLOT(unbanSelectedNode()));

        // ban table signal handling - clear peer details when clicking a peer in the ban table
        connect(ui->banlistWidget, SIGNAL(clicked(const QModelIndex&)), this, SLOT(clearSelectedNode()));
        // ban table signal handling - ensure ban table is shown or hidden (if empty)
        connect(model->getBanTableModel(), SIGNAL(layoutChanged()), this, SLOT(showOrHideBanTableIfRequired()));
        showOrHideBanTableIfRequired();

        // Provide initial values
        ui->clientVersion->setText(model->formatFullVersion());
        ui->clientUserAgent->setText(model->formatSubVersion());
        ui->dataDir->setText(model->dataDir());
        ui->startupTime->setText(model->formatClientStartupTime());
        ui->networkName->setText(QString::fromStdString(Params().NetworkIDString()));

        //Setup autocomplete and attach it
        QStringList wordList;
        std::vector<std::string> commandList = tableRPC.listCommands();
        for (size_t i = 0; i < commandList.size(); ++i)
        {
            wordList << commandList[i].c_str();
        }

        autoCompleter = new QCompleter(wordList, this);
        ui->lineEdit->setCompleter(autoCompleter);
        autoCompleter->popup()->installEventFilter(this);
        // Start thread to execute RPC commands.
        startExecutor();
    }
    if (!model) {
        // Client model is being set to 0, this means shutdown() is about to be called.
        // Make sure we clean up the executor thread
        Q_EMIT stopExecutor();
        thread.wait();
    }
}

static QString categoryClass(int category)
{
    switch(category)
    {
    case RPCConsole::CMD_REQUEST:  return "cmd-request"; break;
    case RPCConsole::CMD_REPLY:    return "cmd-reply"; break;
    case RPCConsole::CMD_ERROR:    return "cmd-error"; break;
    default:                       return "misc";
    }
}

void RPCConsole::fontBigger()
{
    setFontSize(consoleFontSize+1);
}

void RPCConsole::fontSmaller()
{
    setFontSize(consoleFontSize-1);
}

void RPCConsole::setFontSize(int newSize)
{
    QSettings settings;

    //don't allow a insane font size
    if (newSize < FONT_RANGE.width() || newSize > FONT_RANGE.height())
        return;

    // temp. store the console content
    QString str = ui->messagesWidget->toHtml();

    // replace font tags size in current content
    str.replace(QString("font-size:%1pt").arg(consoleFontSize), QString("font-size:%1pt").arg(newSize));

    // store the new font size
    consoleFontSize = newSize;
    settings.setValue(fontSizeSettingsKey, consoleFontSize);

    // clear console (reset icon sizes, default stylesheet) and re-add the content
    float oldPosFactor = 1.0 / ui->messagesWidget->verticalScrollBar()->maximum() * ui->messagesWidget->verticalScrollBar()->value();
    clear(false);
    ui->messagesWidget->setHtml(str);
    ui->messagesWidget->verticalScrollBar()->setValue(oldPosFactor * ui->messagesWidget->verticalScrollBar()->maximum());
}

void RPCConsole::clear(bool clearHistory)
{
    ui->messagesWidget->clear();
    if(clearHistory)
    {
        history.clear();
        historyPtr = 0;
    }
    ui->lineEdit->clear();
    ui->lineEdit->setFocus();

    // Add smoothly scaled icon images.
    // (when using width/height on an img, Qt uses nearest instead of linear interpolation)
    for(int i=0; ICON_MAPPING[i].url; ++i)
    {
        ui->messagesWidget->document()->addResource(
                    QTextDocument::ImageResource,
                    QUrl(ICON_MAPPING[i].url),
<<<<<<< HEAD
                    platformStyle->SingleColorImage(ICON_MAPPING[i].source).scaled(ICON_SIZE, Qt::IgnoreAspectRatio, Qt::SmoothTransformation));
=======
                    platformStyle->SingleColorImage(ICON_MAPPING[i].source).scaled(QSize(consoleFontSize*2, consoleFontSize*2), Qt::IgnoreAspectRatio, Qt::SmoothTransformation));
>>>>>>> b84d1fe1
    }

    // Set default style sheet
    QFontInfo fixedFontInfo(GUIUtil::fixedPitchFont());
    ui->messagesWidget->document()->setDefaultStyleSheet(
        QString(
                "table { }"
                "td.time { color: #808080; font-size: %2; padding-top: 3px; } "
                "td.message { font-family: %1; font-size: %2; white-space:pre-wrap; } "
                "td.cmd-request { color: #006060; } "
                "td.cmd-error { color: red; } "
                ".secwarning { color: red; }"
                "b { color: #006060; } "
            ).arg(fixedFontInfo.family(), QString("%1pt").arg(consoleFontSize))
        );

<<<<<<< HEAD
    message(CMD_REPLY, (tr("Welcome to the Dogecoin Core RPC console.") + "<br>" +
=======
    message(CMD_REPLY, (tr("Welcome to the %1 RPC console.").arg(tr(PACKAGE_NAME)) + "<br>" +
>>>>>>> b84d1fe1
                        tr("Use up and down arrows to navigate history, and <b>Ctrl-L</b> to clear screen.") + "<br>" +
                        tr("Type <b>help</b> for an overview of available commands.")) +
                        "<br><span class=\"secwarning\">" +
                        tr("WARNING: Scammers have been active, telling users to type commands here, stealing their wallet contents. Do not use this console without fully understanding the ramification of a command.") +
                        "</span>",
                        true);
}

void RPCConsole::keyPressEvent(QKeyEvent *event)
{
    if(windowType() != Qt::Widget && event->key() == Qt::Key_Escape)
    {
        close();
    }
}

void RPCConsole::message(int category, const QString &message, bool html)
{
    QTime time = QTime::currentTime();
    QString timeString = time.toString();
    QString out;
    out += "<table><tr><td class=\"time\" width=\"65\">" + timeString + "</td>";
    out += "<td class=\"icon\" width=\"32\"><img src=\"" + categoryClass(category) + "\"></td>";
    out += "<td class=\"message " + categoryClass(category) + "\" valign=\"middle\">";
    if(html)
        out += message;
    else
        out += GUIUtil::HtmlEscape(message, false);
    out += "</td></tr></table>";
    ui->messagesWidget->append(out);
}

void RPCConsole::updateNetworkState()
{
    QString connections = QString::number(clientModel->getNumConnections()) + " (";
    connections += tr("In:") + " " + QString::number(clientModel->getNumConnections(CONNECTIONS_IN)) + " / ";
    connections += tr("Out:") + " " + QString::number(clientModel->getNumConnections(CONNECTIONS_OUT)) + ")";

    if(!clientModel->getNetworkActive()) {
        connections += " (" + tr("Network activity disabled") + ")";
    }

    ui->numberOfConnections->setText(connections);
}

void RPCConsole::setNumConnections(int count)
{
    if (!clientModel)
        return;

    updateNetworkState();
}

void RPCConsole::setNetworkActive(bool networkActive)
{
    updateNetworkState();
}

void RPCConsole::setNumBlocks(int count, const QDateTime& blockDate, double nVerificationProgress, bool headers)
{
    if (!headers) {
        ui->numberOfBlocks->setText(QString::number(count));
        ui->lastBlockTime->setText(blockDate.toString());
    }
}

void RPCConsole::setMempoolSize(long numberOfTxs, size_t dynUsage)
{
    ui->mempoolNumberTxs->setText(QString::number(numberOfTxs));

    if (dynUsage < 1000000)
        ui->mempoolSize->setText(QString::number(dynUsage/1000.0, 'f', 2) + " KB");
    else
        ui->mempoolSize->setText(QString::number(dynUsage/1000000.0, 'f', 2) + " MB");
}

void RPCConsole::on_lineEdit_returnPressed()
{
    QString cmd = ui->lineEdit->text();

    if(!cmd.isEmpty())
    {
        std::string strFilteredCmd;
        try {
            std::string dummy;
            if (!RPCParseCommandLine(dummy, cmd.toStdString(), false, &strFilteredCmd)) {
                // Failed to parse command, so we cannot even filter it for the history
                throw std::runtime_error("Invalid command line");
            }
        } catch (const std::exception& e) {
            QMessageBox::critical(this, "Error", QString("Error: ") + QString::fromStdString(e.what()));
            return;
        }

        ui->lineEdit->clear();

        cmdBeforeBrowsing = QString();

        message(CMD_REQUEST, cmd);
        Q_EMIT cmdRequest(cmd);

        cmd = QString::fromStdString(strFilteredCmd);

        // Remove command, if already in history
        history.removeOne(cmd);
        // Append command to history
        history.append(cmd);
        // Enforce maximum history size
        while(history.size() > CONSOLE_HISTORY)
            history.removeFirst();
        // Set pointer to end of history
        historyPtr = history.size();

        // Scroll console view to end
        scrollToEnd();
    }
}

void RPCConsole::browseHistory(int offset)
{
    // store current text when start browsing through the history
    if (historyPtr == history.size()) {
        cmdBeforeBrowsing = ui->lineEdit->text();
    }

    historyPtr += offset;
    if(historyPtr < 0)
        historyPtr = 0;
    if(historyPtr > history.size())
        historyPtr = history.size();
    QString cmd;
    if(historyPtr < history.size())
        cmd = history.at(historyPtr);
    else if (!cmdBeforeBrowsing.isNull()) {
        cmd = cmdBeforeBrowsing;
    }
    ui->lineEdit->setText(cmd);
}

void RPCConsole::startExecutor()
{
    RPCExecutor *executor = new RPCExecutor();
    executor->moveToThread(&thread);

    // Replies from executor object must go to this object
    connect(executor, SIGNAL(reply(int,QString)), this, SLOT(message(int,QString)));
    // Requests from this object must go to executor
    connect(this, SIGNAL(cmdRequest(QString)), executor, SLOT(request(QString)));

    // On stopExecutor signal
    // - quit the Qt event loop in the execution thread
    connect(this, SIGNAL(stopExecutor()), &thread, SLOT(quit()));
    // - queue executor for deletion (in execution thread)
    connect(&thread, SIGNAL(finished()), executor, SLOT(deleteLater()), Qt::DirectConnection);

    // Default implementation of QThread::run() simply spins up an event loop in the thread,
    // which is what we want.
    thread.start();
}

void RPCConsole::on_tabWidget_currentChanged(int index)
{
    if (ui->tabWidget->widget(index) == ui->tab_console)
        ui->lineEdit->setFocus();
    else if (ui->tabWidget->widget(index) != ui->tab_peers)
        clearSelectedNode();
}

void RPCConsole::on_openDebugLogfileButton_clicked()
{
    GUIUtil::openDebugLogfile();
}

void RPCConsole::scrollToEnd()
{
    QScrollBar *scrollbar = ui->messagesWidget->verticalScrollBar();
    scrollbar->setValue(scrollbar->maximum());
}

void RPCConsole::on_sldGraphRange_valueChanged(int value)
{
    const int multiplier = 5; // each position on the slider represents 5 min
    int mins = value * multiplier;
    setTrafficGraphRange(mins);
}

QString RPCConsole::FormatBytes(quint64 bytes)
{
    if(bytes < 1024)
        return QString(tr("%1 B")).arg(bytes);
    if(bytes < 1024 * 1024)
        return QString(tr("%1 KB")).arg(bytes / 1024);
    if(bytes < 1024 * 1024 * 1024)
        return QString(tr("%1 MB")).arg(bytes / 1024 / 1024);

    return QString(tr("%1 GB")).arg(bytes / 1024 / 1024 / 1024);
}

void RPCConsole::setTrafficGraphRange(int mins)
{
    ui->trafficGraph->setGraphRangeMins(mins);
    ui->lblGraphRange->setText(GUIUtil::formatDurationStr(mins * 60));
}

void RPCConsole::updateTrafficStats(quint64 totalBytesIn, quint64 totalBytesOut)
{
    ui->lblBytesIn->setText(FormatBytes(totalBytesIn));
    ui->lblBytesOut->setText(FormatBytes(totalBytesOut));
}

void RPCConsole::peerSelected(const QItemSelection &selected, const QItemSelection &deselected)
{
    Q_UNUSED(deselected);

    if (!clientModel || !clientModel->getPeerTableModel() || selected.indexes().isEmpty())
        return;

    const CNodeCombinedStats *stats = clientModel->getPeerTableModel()->getNodeStats(selected.indexes().first().row());
    if (stats)
        updateNodeDetail(stats);
}

void RPCConsole::peerLayoutAboutToChange()
{
    QModelIndexList selected = ui->peerWidget->selectionModel()->selectedIndexes();
    cachedNodeids.clear();
    for(int i = 0; i < selected.size(); i++)
    {
        const CNodeCombinedStats *stats = clientModel->getPeerTableModel()->getNodeStats(selected.at(i).row());
        cachedNodeids.append(stats->nodeStats.nodeid);
    }
}

void RPCConsole::peerLayoutChanged()
{
    if (!clientModel || !clientModel->getPeerTableModel())
        return;

    const CNodeCombinedStats *stats = NULL;
    bool fUnselect = false;
    bool fReselect = false;

    if (cachedNodeids.empty()) // no node selected yet
        return;

    // find the currently selected row
    int selectedRow = -1;
    QModelIndexList selectedModelIndex = ui->peerWidget->selectionModel()->selectedIndexes();
    if (!selectedModelIndex.isEmpty()) {
        selectedRow = selectedModelIndex.first().row();
    }

    // check if our detail node has a row in the table (it may not necessarily
    // be at selectedRow since its position can change after a layout change)
    int detailNodeRow = clientModel->getPeerTableModel()->getRowByNodeId(cachedNodeids.first());

    if (detailNodeRow < 0)
    {
        // detail node disappeared from table (node disconnected)
        fUnselect = true;
    }
    else
    {
        if (detailNodeRow != selectedRow)
        {
            // detail node moved position
            fUnselect = true;
            fReselect = true;
        }

        // get fresh stats on the detail node.
        stats = clientModel->getPeerTableModel()->getNodeStats(detailNodeRow);
    }

    if (fUnselect && selectedRow >= 0) {
        clearSelectedNode();
    }

    if (fReselect)
    {
        for(int i = 0; i < cachedNodeids.size(); i++)
        {
            ui->peerWidget->selectRow(clientModel->getPeerTableModel()->getRowByNodeId(cachedNodeids.at(i)));
        }
    }

    if (stats)
        updateNodeDetail(stats);
}

void RPCConsole::updateNodeDetail(const CNodeCombinedStats *stats)
{
    // update the detail ui with latest node information
    QString peerAddrDetails(QString::fromStdString(stats->nodeStats.addrName) + " ");
    peerAddrDetails += tr("(node id: %1)").arg(QString::number(stats->nodeStats.nodeid));
    if (!stats->nodeStats.addrLocal.empty())
        peerAddrDetails += "<br />" + tr("via %1").arg(QString::fromStdString(stats->nodeStats.addrLocal));
    ui->peerHeading->setText(peerAddrDetails);
    ui->peerServices->setText(GUIUtil::formatServicesStr(stats->nodeStats.nServices));
    ui->peerLastSend->setText(stats->nodeStats.nLastSend ? GUIUtil::formatDurationStr(GetSystemTimeInSeconds() - stats->nodeStats.nLastSend) : tr("never"));
    ui->peerLastRecv->setText(stats->nodeStats.nLastRecv ? GUIUtil::formatDurationStr(GetSystemTimeInSeconds() - stats->nodeStats.nLastRecv) : tr("never"));
    ui->peerBytesSent->setText(FormatBytes(stats->nodeStats.nSendBytes));
    ui->peerBytesRecv->setText(FormatBytes(stats->nodeStats.nRecvBytes));
    ui->peerConnTime->setText(GUIUtil::formatDurationStr(GetSystemTimeInSeconds() - stats->nodeStats.nTimeConnected));
    ui->peerPingTime->setText(GUIUtil::formatPingTime(stats->nodeStats.dPingTime));
    ui->peerPingWait->setText(GUIUtil::formatPingTime(stats->nodeStats.dPingWait));
    ui->peerMinPing->setText(GUIUtil::formatPingTime(stats->nodeStats.dMinPing));
    ui->timeoffset->setText(GUIUtil::formatTimeOffset(stats->nodeStats.nTimeOffset));
    ui->peerVersion->setText(QString("%1").arg(QString::number(stats->nodeStats.nVersion)));
    ui->peerSubversion->setText(QString::fromStdString(stats->nodeStats.cleanSubVer));
    ui->peerDirection->setText(stats->nodeStats.fInbound ? tr("Inbound") : tr("Outbound"));
    ui->peerHeight->setText(QString("%1").arg(QString::number(stats->nodeStats.nStartingHeight)));
    ui->peerWhitelisted->setText(stats->nodeStats.fWhitelisted ? tr("Yes") : tr("No"));

    // This check fails for example if the lock was busy and
    // nodeStateStats couldn't be fetched.
    if (stats->fNodeStateStatsAvailable) {
        // Ban score is init to 0
        ui->peerBanScore->setText(QString("%1").arg(stats->nodeStateStats.nMisbehavior));

        // Sync height is init to -1
        if (stats->nodeStateStats.nSyncHeight > -1)
            ui->peerSyncHeight->setText(QString("%1").arg(stats->nodeStateStats.nSyncHeight));
        else
            ui->peerSyncHeight->setText(tr("Unknown"));

        // Common height is init to -1
        if (stats->nodeStateStats.nCommonHeight > -1)
            ui->peerCommonHeight->setText(QString("%1").arg(stats->nodeStateStats.nCommonHeight));
        else
            ui->peerCommonHeight->setText(tr("Unknown"));
    }

    ui->detailWidget->show();
}

void RPCConsole::resizeEvent(QResizeEvent *event)
{
    QWidget::resizeEvent(event);
}

void RPCConsole::showEvent(QShowEvent *event)
{
    QWidget::showEvent(event);

    if (!clientModel || !clientModel->getPeerTableModel())
        return;

    // start PeerTableModel auto refresh
    clientModel->getPeerTableModel()->startAutoRefresh();
}

void RPCConsole::hideEvent(QHideEvent *event)
{
    QWidget::hideEvent(event);

    if (!clientModel || !clientModel->getPeerTableModel())
        return;

    // stop PeerTableModel auto refresh
    clientModel->getPeerTableModel()->stopAutoRefresh();
}

void RPCConsole::showPeersTableContextMenu(const QPoint& point)
{
    QModelIndex index = ui->peerWidget->indexAt(point);
    if (index.isValid())
        peersTableContextMenu->exec(QCursor::pos());
}

void RPCConsole::showBanTableContextMenu(const QPoint& point)
{
    QModelIndex index = ui->banlistWidget->indexAt(point);
    if (index.isValid())
        banTableContextMenu->exec(QCursor::pos());
}

void RPCConsole::disconnectSelectedNode()
{
    if(!g_connman)
        return;
    
    // Get selected peer addresses
    QList<QModelIndex> nodes = GUIUtil::getEntryData(ui->peerWidget, PeerTableModel::NetNodeId);
    for(int i = 0; i < nodes.count(); i++)
    {
        // Get currently selected peer address
        NodeId id = nodes.at(i).data().toLongLong();
        // Find the node, disconnect it and clear the selected node
        if(g_connman->DisconnectNode(id))
            clearSelectedNode();
    }
}

void RPCConsole::banSelectedNode(int bantime)
{
    if (!clientModel || !g_connman)
        return;
    
    // Get selected peer addresses
    QList<QModelIndex> nodes = GUIUtil::getEntryData(ui->peerWidget, PeerTableModel::NetNodeId);
    for(int i = 0; i < nodes.count(); i++)
    {
        // Get currently selected peer address
        NodeId id = nodes.at(i).data().toLongLong();

	// Get currently selected peer address
	int detailNodeRow = clientModel->getPeerTableModel()->getRowByNodeId(id);
	if(detailNodeRow < 0)
	    return;

	// Find possible nodes, ban it and clear the selected node
	const CNodeCombinedStats *stats = clientModel->getPeerTableModel()->getNodeStats(detailNodeRow);
	if(stats) {
	    g_connman->Ban(stats->nodeStats.addr, BanReasonManuallyAdded, bantime);
	}
    }
    clearSelectedNode();
    clientModel->getBanTableModel()->refresh();
}

void RPCConsole::unbanSelectedNode()
{
    if (!clientModel)
        return;

    // Get selected ban addresses
    QList<QModelIndex> nodes = GUIUtil::getEntryData(ui->banlistWidget, BanTableModel::Address);
    for(int i = 0; i < nodes.count(); i++)
    {
        // Get currently selected ban address
        QString strNode = nodes.at(i).data().toString();
        CSubNet possibleSubnet;

        LookupSubNet(strNode.toStdString().c_str(), possibleSubnet);
        if (possibleSubnet.IsValid() && g_connman)
        {
            g_connman->Unban(possibleSubnet);
            clientModel->getBanTableModel()->refresh();
        }
    }
}

void RPCConsole::clearSelectedNode()
{
    ui->peerWidget->selectionModel()->clearSelection();
    cachedNodeids.clear();
    ui->detailWidget->hide();
    ui->peerHeading->setText(tr("Select a peer to view detailed information."));
}

void RPCConsole::showOrHideBanTableIfRequired()
{
    if (!clientModel)
        return;

    bool visible = clientModel->getBanTableModel()->shouldShow();
    ui->banlistWidget->setVisible(visible);
    ui->banHeading->setVisible(visible);
}

void RPCConsole::setTabFocus(enum TabTypes tabType)
{
    ui->tabWidget->setCurrentIndex(tabType);
}<|MERGE_RESOLUTION|>--- conflicted
+++ resolved
@@ -12,13 +12,8 @@
 #include "bantablemodel.h"
 #include "clientmodel.h"
 #include "guiutil.h"
-<<<<<<< HEAD
-#include "peertablemodel.h"
-#include "platformstyle.h"
-=======
 #include "platformstyle.h"
 #include "bantablemodel.h"
->>>>>>> b84d1fe1
 
 #include "chainparams.h"
 #include "netbase.h"
@@ -415,43 +410,27 @@
     }
 }
 
-<<<<<<< HEAD
-RPCConsole::RPCConsole(const PlatformStyle *platformStyle, QWidget *parent) :
-=======
 RPCConsole::RPCConsole(const PlatformStyle *_platformStyle, QWidget *parent) :
->>>>>>> b84d1fe1
     QWidget(parent),
     ui(new Ui::RPCConsole),
     clientModel(0),
     historyPtr(0),
-<<<<<<< HEAD
-    cachedNodeid(-1),
-    contextMenu(0),
-    platformStyle(platformStyle)
-=======
     platformStyle(_platformStyle),
     peersTableContextMenu(0),
     banTableContextMenu(0),
     consoleFontSize(0)
->>>>>>> b84d1fe1
 {
     ui->setupUi(this);
     GUIUtil::restoreWindowGeometry("nRPCConsoleWindow", this->size(), this);
 
-<<<<<<< HEAD
-=======
     ui->openDebugLogfileButton->setToolTip(ui->openDebugLogfileButton->toolTip().arg(tr(PACKAGE_NAME)));
 
->>>>>>> b84d1fe1
     if (platformStyle->getImagesOnButtons()) {
         ui->openDebugLogfileButton->setIcon(platformStyle->SingleColorIcon(":/icons/export"));
     }
     ui->clearButton->setIcon(platformStyle->SingleColorIcon(":/icons/remove"));
-<<<<<<< HEAD
-=======
     ui->fontBiggerButton->setIcon(platformStyle->SingleColorIcon(":/icons/fontbigger"));
     ui->fontSmallerButton->setIcon(platformStyle->SingleColorIcon(":/icons/fontsmaller"));
->>>>>>> b84d1fe1
 
     // Install event filter for up and down arrow
     ui->lineEdit->installEventFilter(this);
@@ -731,11 +710,7 @@
         ui->messagesWidget->document()->addResource(
                     QTextDocument::ImageResource,
                     QUrl(ICON_MAPPING[i].url),
-<<<<<<< HEAD
-                    platformStyle->SingleColorImage(ICON_MAPPING[i].source).scaled(ICON_SIZE, Qt::IgnoreAspectRatio, Qt::SmoothTransformation));
-=======
                     platformStyle->SingleColorImage(ICON_MAPPING[i].source).scaled(QSize(consoleFontSize*2, consoleFontSize*2), Qt::IgnoreAspectRatio, Qt::SmoothTransformation));
->>>>>>> b84d1fe1
     }
 
     // Set default style sheet
@@ -752,11 +727,7 @@
             ).arg(fixedFontInfo.family(), QString("%1pt").arg(consoleFontSize))
         );
 
-<<<<<<< HEAD
-    message(CMD_REPLY, (tr("Welcome to the Dogecoin Core RPC console.") + "<br>" +
-=======
     message(CMD_REPLY, (tr("Welcome to the %1 RPC console.").arg(tr(PACKAGE_NAME)) + "<br>" +
->>>>>>> b84d1fe1
                         tr("Use up and down arrows to navigate history, and <b>Ctrl-L</b> to clear screen.") + "<br>" +
                         tr("Type <b>help</b> for an overview of available commands.")) +
                         "<br><span class=\"secwarning\">" +
