<?xml version="1.0" encoding="UTF-8"?>
<ui version="4.0">
 <class>SendCoinsDialog</class>
 <widget class="QDialog" name="SendCoinsDialog">
  <property name="geometry">
   <rect>
    <x>0</x>
    <y>0</y>
    <width>850</width>
    <height>526</height>
   </rect>
  </property>
  <property name="windowTitle">
   <string>Send Coins</string>
  </property>
  <layout class="QVBoxLayout" name="verticalLayout" stretch="0,1,0,0">
   <property name="bottomMargin">
    <number>8</number>
   </property>
   <item>
    <widget class="QFrame" name="frameCoinControl">
     <property name="sizePolicy">
      <sizepolicy hsizetype="Expanding" vsizetype="Expanding">
       <horstretch>0</horstretch>
       <verstretch>0</verstretch>
      </sizepolicy>
     </property>
     <property name="maximumSize">
      <size>
       <width>16777215</width>
       <height>16777215</height>
      </size>
     </property>
     <property name="frameShape">
      <enum>QFrame::StyledPanel</enum>
     </property>
     <property name="frameShadow">
      <enum>QFrame::Sunken</enum>
     </property>
     <layout class="QVBoxLayout" name="verticalLayoutCoinControl2">
      <property name="spacing">
       <number>0</number>
      </property>
      <property name="leftMargin">
       <number>0</number>
      </property>
      <property name="topMargin">
       <number>0</number>
      </property>
      <property name="rightMargin">
       <number>0</number>
      </property>
      <property name="bottomMargin">
       <number>6</number>
      </property>
      <item>
       <layout class="QVBoxLayout" name="verticalLayoutCoinControl" stretch="0,0,0,0,1">
        <property name="spacing">
         <number>0</number>
        </property>
        <property name="leftMargin">
         <number>10</number>
        </property>
        <property name="topMargin">
         <number>10</number>
        </property>
        <item>
         <layout class="QHBoxLayout" name="horizontalLayoutCoinControl1">
          <property name="bottomMargin">
           <number>15</number>
          </property>
          <item>
           <widget class="QLabel" name="labelCoinControlFeatures">
            <property name="sizePolicy">
             <sizepolicy hsizetype="Preferred" vsizetype="Maximum">
              <horstretch>0</horstretch>
              <verstretch>0</verstretch>
             </sizepolicy>
            </property>
            <property name="font">
             <font>
              <weight>75</weight>
              <bold>true</bold>
             </font>
            </property>
            <property name="styleSheet">
             <string notr="true">font-weight:bold;</string>
            </property>
            <property name="text">
             <string>Coin Control Features</string>
            </property>
           </widget>
          </item>
         </layout>
        </item>
        <item>
         <layout class="QHBoxLayout" name="horizontalLayoutCoinControl2" stretch="0,0,0,0">
          <property name="spacing">
           <number>8</number>
          </property>
          <property name="bottomMargin">
           <number>10</number>
          </property>
          <item>
           <widget class="QPushButton" name="pushButtonCoinControl">
            <property name="styleSheet">
             <string notr="true"/>
            </property>
            <property name="text">
             <string>Inputs...</string>
            </property>
            <property name="autoDefault">
             <bool>false</bool>
            </property>
           </widget>
          </item>
          <item>
           <widget class="QLabel" name="labelCoinControlAutomaticallySelected">
            <property name="text">
             <string>automatically selected</string>
            </property>
            <property name="margin">
             <number>5</number>
            </property>
           </widget>
          </item>
          <item>
           <widget class="QLabel" name="labelCoinControlInsuffFunds">
            <property name="font">
             <font>
              <weight>75</weight>
              <bold>true</bold>
             </font>
            </property>
            <property name="styleSheet">
             <string notr="true">color:red;font-weight:bold;</string>
            </property>
            <property name="text">
             <string>Insufficient funds!</string>
            </property>
            <property name="margin">
             <number>5</number>
            </property>
           </widget>
          </item>
          <item>
           <spacer name="horizontalSpacerCoinControl">
            <property name="orientation">
             <enum>Qt::Horizontal</enum>
            </property>
            <property name="sizeHint" stdset="0">
             <size>
              <width>40</width>
              <height>1</height>
             </size>
            </property>
           </spacer>
          </item>
         </layout>
        </item>
        <item>
         <widget class="QWidget" name="widgetCoinControl" native="true">
          <property name="sizePolicy">
           <sizepolicy hsizetype="Preferred" vsizetype="Preferred">
            <horstretch>0</horstretch>
            <verstretch>0</verstretch>
           </sizepolicy>
          </property>
          <property name="minimumSize">
           <size>
            <width>0</width>
            <height>0</height>
           </size>
          </property>
          <property name="styleSheet">
           <string notr="true"/>
          </property>
          <layout class="QHBoxLayout" name="horizontalLayoutCoinControl5">
           <property name="leftMargin">
            <number>0</number>
           </property>
           <property name="topMargin">
            <number>0</number>
           </property>
           <property name="rightMargin">
            <number>0</number>
           </property>
           <property name="bottomMargin">
            <number>0</number>
           </property>
           <item>
            <layout class="QHBoxLayout" name="horizontalLayoutCoinControl3" stretch="0,0,0,1">
             <property name="spacing">
              <number>20</number>
             </property>
             <property name="topMargin">
              <number>0</number>
             </property>
             <property name="bottomMargin">
              <number>10</number>
             </property>
             <item>
              <layout class="QFormLayout" name="formLayoutCoinControl1">
               <property name="horizontalSpacing">
                <number>10</number>
               </property>
               <property name="verticalSpacing">
                <number>14</number>
               </property>
               <property name="leftMargin">
                <number>10</number>
               </property>
               <property name="topMargin">
                <number>4</number>
               </property>
               <property name="rightMargin">
                <number>6</number>
               </property>
               <item row="0" column="0">
                <widget class="QLabel" name="labelCoinControlQuantityText">
                 <property name="font">
                  <font>
                   <weight>75</weight>
                   <bold>true</bold>
                  </font>
                 </property>
                 <property name="text">
                  <string>Quantity:</string>
                 </property>
                 <property name="margin">
                  <number>0</number>
                 </property>
                </widget>
               </item>
               <item row="0" column="1">
                <widget class="QLabel" name="labelCoinControlQuantity">
                 <property name="cursor">
                  <cursorShape>IBeamCursor</cursorShape>
                 </property>
                 <property name="contextMenuPolicy">
                  <enum>Qt::ActionsContextMenu</enum>
                 </property>
                 <property name="text">
                  <string notr="true">0</string>
                 </property>
                 <property name="margin">
                  <number>0</number>
                 </property>
                 <property name="textInteractionFlags">
                  <set>Qt::LinksAccessibleByMouse|Qt::TextSelectableByKeyboard|Qt::TextSelectableByMouse</set>
                 </property>
                </widget>
               </item>
               <item row="1" column="0">
                <widget class="QLabel" name="labelCoinControlBytesText">
                 <property name="font">
                  <font>
                   <weight>75</weight>
                   <bold>true</bold>
                  </font>
                 </property>
                 <property name="text">
                  <string>Bytes:</string>
                 </property>
                </widget>
               </item>
               <item row="1" column="1">
                <widget class="QLabel" name="labelCoinControlBytes">
                 <property name="cursor">
                  <cursorShape>IBeamCursor</cursorShape>
                 </property>
                 <property name="contextMenuPolicy">
                  <enum>Qt::ActionsContextMenu</enum>
                 </property>
                 <property name="text">
                  <string notr="true">0</string>
                 </property>
                 <property name="textInteractionFlags">
                  <set>Qt::LinksAccessibleByMouse|Qt::TextSelectableByKeyboard|Qt::TextSelectableByMouse</set>
                 </property>
                </widget>
               </item>
              </layout>
             </item>
             <item>
              <layout class="QFormLayout" name="formLayoutCoinControl2">
               <property name="horizontalSpacing">
                <number>10</number>
               </property>
               <property name="verticalSpacing">
                <number>14</number>
               </property>
               <property name="leftMargin">
                <number>6</number>
               </property>
               <property name="topMargin">
                <number>4</number>
               </property>
               <property name="rightMargin">
                <number>6</number>
               </property>
               <item row="0" column="0">
                <widget class="QLabel" name="labelCoinControlAmountText">
                 <property name="font">
                  <font>
                   <weight>75</weight>
                   <bold>true</bold>
                  </font>
                 </property>
                 <property name="text">
                  <string>Amount:</string>
                 </property>
                 <property name="margin">
                  <number>0</number>
                 </property>
                </widget>
               </item>
               <item row="0" column="1">
                <widget class="QLabel" name="labelCoinControlAmount">
                 <property name="cursor">
                  <cursorShape>IBeamCursor</cursorShape>
                 </property>
                 <property name="contextMenuPolicy">
                  <enum>Qt::ActionsContextMenu</enum>
                 </property>
                 <property name="text">
                  <string notr="true">0.00 BTC</string>
                 </property>
                 <property name="textInteractionFlags">
                  <set>Qt::LinksAccessibleByMouse|Qt::TextSelectableByKeyboard|Qt::TextSelectableByMouse</set>
                 </property>
                </widget>
               </item>
               <item row="1" column="0">
                <widget class="QLabel" name="labelCoinControlLowOutputText">
                 <property name="font">
                  <font>
                   <weight>75</weight>
                   <bold>true</bold>
                  </font>
                 </property>
                 <property name="text">
                  <string>Dust:</string>
                 </property>
                </widget>
               </item>
               <item row="1" column="1">
                <widget class="QLabel" name="labelCoinControlLowOutput">
                 <property name="cursor">
                  <cursorShape>IBeamCursor</cursorShape>
                 </property>
                 <property name="contextMenuPolicy">
                  <enum>Qt::ActionsContextMenu</enum>
                 </property>
                 <property name="text">
                  <string notr="true">no</string>
                 </property>
                 <property name="textInteractionFlags">
                  <set>Qt::LinksAccessibleByMouse|Qt::TextSelectableByKeyboard|Qt::TextSelectableByMouse</set>
                 </property>
                </widget>
               </item>
              </layout>
             </item>
             <item>
              <layout class="QFormLayout" name="formLayoutCoinControl3">
               <property name="horizontalSpacing">
                <number>10</number>
               </property>
               <property name="verticalSpacing">
                <number>14</number>
               </property>
               <property name="leftMargin">
                <number>6</number>
               </property>
               <property name="topMargin">
                <number>4</number>
               </property>
               <property name="rightMargin">
                <number>6</number>
               </property>
               <item row="0" column="0">
                <widget class="QLabel" name="labelCoinControlFeeText">
                 <property name="font">
                  <font>
                   <weight>75</weight>
                   <bold>true</bold>
                  </font>
                 </property>
                 <property name="text">
                  <string>Fee:</string>
                 </property>
                 <property name="margin">
                  <number>0</number>
                 </property>
                </widget>
               </item>
               <item row="0" column="1">
                <widget class="QLabel" name="labelCoinControlFee">
                 <property name="cursor">
                  <cursorShape>IBeamCursor</cursorShape>
                 </property>
                 <property name="contextMenuPolicy">
                  <enum>Qt::ActionsContextMenu</enum>
                 </property>
                 <property name="text">
                  <string notr="true">0.00 BTC</string>
                 </property>
                 <property name="textInteractionFlags">
                  <set>Qt::LinksAccessibleByMouse|Qt::TextSelectableByKeyboard|Qt::TextSelectableByMouse</set>
                 </property>
                </widget>
               </item>
              </layout>
             </item>
             <item>
              <layout class="QFormLayout" name="formLayoutCoinControl4">
               <property name="horizontalSpacing">
                <number>10</number>
               </property>
               <property name="verticalSpacing">
                <number>14</number>
               </property>
               <property name="leftMargin">
                <number>6</number>
               </property>
               <property name="topMargin">
                <number>4</number>
               </property>
               <property name="rightMargin">
                <number>6</number>
               </property>
               <item row="0" column="0">
                <widget class="QLabel" name="labelCoinControlAfterFeeText">
                 <property name="font">
                  <font>
                   <weight>75</weight>
                   <bold>true</bold>
                  </font>
                 </property>
                 <property name="text">
                  <string>After Fee:</string>
                 </property>
                 <property name="margin">
                  <number>0</number>
                 </property>
                </widget>
               </item>
               <item row="0" column="1">
                <widget class="QLabel" name="labelCoinControlAfterFee">
                 <property name="cursor">
                  <cursorShape>IBeamCursor</cursorShape>
                 </property>
                 <property name="contextMenuPolicy">
                  <enum>Qt::ActionsContextMenu</enum>
                 </property>
                 <property name="text">
                  <string notr="true">0.00 BTC</string>
                 </property>
                 <property name="textInteractionFlags">
                  <set>Qt::LinksAccessibleByMouse|Qt::TextSelectableByKeyboard|Qt::TextSelectableByMouse</set>
                 </property>
                </widget>
               </item>
               <item row="1" column="0">
                <widget class="QLabel" name="labelCoinControlChangeText">
                 <property name="font">
                  <font>
                   <weight>75</weight>
                   <bold>true</bold>
                  </font>
                 </property>
                 <property name="text">
                  <string>Change:</string>
                 </property>
                </widget>
               </item>
               <item row="1" column="1">
                <widget class="QLabel" name="labelCoinControlChange">
                 <property name="cursor">
                  <cursorShape>IBeamCursor</cursorShape>
                 </property>
                 <property name="contextMenuPolicy">
                  <enum>Qt::ActionsContextMenu</enum>
                 </property>
                 <property name="text">
                  <string notr="true">0.00 BTC</string>
                 </property>
                 <property name="textInteractionFlags">
                  <set>Qt::LinksAccessibleByMouse|Qt::TextSelectableByKeyboard|Qt::TextSelectableByMouse</set>
                 </property>
                </widget>
               </item>
              </layout>
             </item>
            </layout>
           </item>
          </layout>
         </widget>
        </item>
        <item>
         <layout class="QHBoxLayout" name="horizontalLayoutCoinControl4" stretch="0,0,0">
          <property name="spacing">
           <number>12</number>
          </property>
          <property name="sizeConstraint">
           <enum>QLayout::SetDefaultConstraint</enum>
          </property>
          <property name="topMargin">
           <number>5</number>
          </property>
          <property name="rightMargin">
           <number>5</number>
          </property>
          <item>
           <widget class="QCheckBox" name="checkBoxCoinControlChange">
            <property name="toolTip">
             <string>If this is activated, but the change address is empty or invalid, change will be sent to a newly generated address.</string>
            </property>
            <property name="text">
             <string>Custom change address</string>
            </property>
           </widget>
          </item>
          <item>
           <widget class="QValidatedLineEdit" name="lineEditCoinControlChange">
            <property name="enabled">
             <bool>false</bool>
            </property>
            <property name="sizePolicy">
             <sizepolicy hsizetype="Expanding" vsizetype="Fixed">
              <horstretch>0</horstretch>
              <verstretch>0</verstretch>
             </sizepolicy>
            </property>
           </widget>
          </item>
          <item>
           <widget class="QLabel" name="labelCoinControlChangeLabel">
            <property name="sizePolicy">
             <sizepolicy hsizetype="Preferred" vsizetype="Expanding">
              <horstretch>0</horstretch>
              <verstretch>0</verstretch>
             </sizepolicy>
            </property>
            <property name="minimumSize">
             <size>
              <width>0</width>
              <height>0</height>
             </size>
            </property>
            <property name="text">
             <string/>
            </property>
            <property name="margin">
             <number>3</number>
            </property>
           </widget>
          </item>
         </layout>
        </item>
        <item>
         <spacer name="verticalSpacerCoinControl">
          <property name="orientation">
           <enum>Qt::Vertical</enum>
          </property>
          <property name="sizeHint" stdset="0">
           <size>
            <width>800</width>
            <height>1</height>
           </size>
          </property>
         </spacer>
        </item>
       </layout>
      </item>
     </layout>
    </widget>
   </item>
   <item>
    <widget class="QScrollArea" name="scrollArea">
     <property name="widgetResizable">
      <bool>true</bool>
     </property>
     <widget class="QWidget" name="scrollAreaWidgetContents">
      <property name="geometry">
       <rect>
        <x>0</x>
        <y>0</y>
        <width>830</width>
        <height>104</height>
       </rect>
      </property>
      <layout class="QVBoxLayout" name="verticalLayout_2" stretch="0,1">
       <property name="leftMargin">
        <number>0</number>
       </property>
       <property name="topMargin">
        <number>0</number>
       </property>
       <property name="rightMargin">
        <number>0</number>
       </property>
       <property name="bottomMargin">
        <number>0</number>
       </property>
       <item>
        <layout class="QVBoxLayout" name="entries">
         <property name="spacing">
          <number>6</number>
         </property>
        </layout>
       </item>
       <item>
        <spacer name="verticalSpacer">
         <property name="orientation">
          <enum>Qt::Vertical</enum>
         </property>
         <property name="sizeHint" stdset="0">
          <size>
           <width>20</width>
           <height>40</height>
          </size>
         </property>
        </spacer>
       </item>
      </layout>
     </widget>
    </widget>
   </item>
   <item>
    <widget class="QFrame" name="frameFee">
     <property name="sizePolicy">
      <sizepolicy hsizetype="Expanding" vsizetype="Expanding">
       <horstretch>0</horstretch>
       <verstretch>0</verstretch>
      </sizepolicy>
     </property>
     <property name="maximumSize">
      <size>
       <width>16777215</width>
       <height>16777215</height>
      </size>
     </property>
     <property name="frameShape">
      <enum>QFrame::StyledPanel</enum>
     </property>
     <property name="frameShadow">
      <enum>QFrame::Sunken</enum>
     </property>
     <layout class="QVBoxLayout" name="verticalLayoutFee1">
      <property name="spacing">
       <number>0</number>
      </property>
      <property name="leftMargin">
       <number>0</number>
      </property>
      <property name="topMargin">
       <number>0</number>
      </property>
      <property name="rightMargin">
       <number>0</number>
      </property>
      <property name="bottomMargin">
       <number>0</number>
      </property>
      <item>
       <layout class="QVBoxLayout" name="verticalLayoutFee2" stretch="0,0,0">
        <property name="spacing">
         <number>0</number>
        </property>
        <property name="leftMargin">
         <number>10</number>
        </property>
        <property name="topMargin">
         <number>0</number>
        </property>
        <item>
         <layout class="QHBoxLayout" name="horizontalLayoutFee1">
          <property name="bottomMargin">
           <number>0</number>
          </property>
          <item>
           <layout class="QVBoxLayout" name="verticalLayoutFee7">
            <property name="spacing">
             <number>0</number>
            </property>
            <item>
             <spacer name="verticalSpacerSmartFee">
              <property name="orientation">
               <enum>Qt::Vertical</enum>
              </property>
              <property name="sizeType">
               <enum>QSizePolicy::Fixed</enum>
              </property>
              <property name="sizeHint" stdset="0">
               <size>
                <width>1</width>
                <height>4</height>
               </size>
              </property>
             </spacer>
            </item>
            <item>
             <layout class="QHBoxLayout" name="horizontalLayoutSmartFee">
              <property name="spacing">
               <number>10</number>
              </property>
              <item>
               <widget class="QLabel" name="labelFeeHeadline">
                <property name="sizePolicy">
                 <sizepolicy hsizetype="Preferred" vsizetype="Maximum">
                  <horstretch>0</horstretch>
                  <verstretch>0</verstretch>
                 </sizepolicy>
                </property>
                <property name="font">
                 <font>
                  <weight>75</weight>
                  <bold>true</bold>
                 </font>
                </property>
                <property name="styleSheet">
                 <string notr="true">font-weight:bold;</string>
                </property>
                <property name="text">
                 <string>Transaction Fee:</string>
                </property>
               </widget>
              </item>
              <item>
               <widget class="QLabel" name="labelFeeMinimized">
                <property name="text">
                 <string/>
                </property>
               </widget>
              </item>
              <item>
               <widget class="QPushButton" name="buttonChooseFee">
                <property name="text">
                 <string>Choose...</string>
                </property>
               </widget>
              </item>
             </layout>
            </item>
            <item>
             <spacer name="verticalSpacer_5">
              <property name="orientation">
               <enum>Qt::Vertical</enum>
              </property>
              <property name="sizeHint" stdset="0">
               <size>
                <width>1</width>
                <height>1</height>
               </size>
              </property>
             </spacer>
            </item>
           </layout>
          </item>
          <item>
           <widget class="QLabel" name="fallbackFeeWarningLabel">
            <property name="toolTip">
             <string>Using the fallbackfee can result in sending a transaction that will take several hours or days (or never) to confirm. Consider choosing your fee manually or wait until your have validated the complete chain.</string>
            </property>
            <property name="font">
            <font>
                <weight>75</weight>
                <bold>true</bold>
            </font>
            </property>
            <property name="text">
             <string>Warning: Fee estimation is currently not possible.</string>
            </property>
            <property name="wordWrap">
             <bool>false</bool>
            </property>
           </widget>
          </item>
          <item>
           <spacer name="horizontalSpacer_4">
            <property name="orientation">
             <enum>Qt::Horizontal</enum>
            </property>
            <property name="sizeType">
             <enum>QSizePolicy::MinimumExpanding</enum>
            </property>
            <property name="sizeHint" stdset="0">
             <size>
              <width>40</width>
              <height>20</height>
             </size>
            </property>
           </spacer>
          </item>
          <item>
           <widget class="QPushButton" name="buttonMinimizeFee">
            <property name="toolTip">
             <string>collapse fee-settings</string>
            </property>
            <property name="text">
             <string>Hide</string>
            </property>
           </widget>
          </item>
         </layout>
        </item>
        <item>
         <widget class="QFrame" name="frameFeeSelection">
          <layout class="QVBoxLayout" name="verticalLayoutFee12">
           <property name="spacing">
            <number>0</number>
           </property>
           <property name="leftMargin">
            <number>0</number>
           </property>
           <property name="topMargin">
            <number>0</number>
           </property>
           <property name="rightMargin">
            <number>0</number>
           </property>
           <property name="bottomMargin">
            <number>0</number>
           </property>
           <item>
            <layout class="QGridLayout" name="gridLayoutFee">
             <property name="topMargin">
              <number>10</number>
             </property>
             <property name="bottomMargin">
              <number>4</number>
             </property>
             <property name="horizontalSpacing">
              <number>10</number>
             </property>
             <property name="verticalSpacing">
              <number>4</number>
             </property>
             <item row="1" column="1">
              <layout class="QVBoxLayout" name="verticalLayoutFee8">
               <property name="spacing">
                <number>6</number>
               </property>
               <item>
                <layout class="QHBoxLayout" name="horizontalLayoutFee13">
                 <item>
                  <widget class="QRadioButton" name="radioCustomPerKilobyte">
                   <property name="toolTip">
                    <string>If the custom fee is set to 1000 satoshis and the transaction is only 250 bytes, then &quot;per kilobyte&quot; only pays 250 satoshis in fee, while &quot;total at least&quot; pays 1000 satoshis. For transactions bigger than a kilobyte both pay by kilobyte.</string>
                   </property>
                   <property name="text">
                    <string>per kilobyte</string>
                   </property>
                   <property name="checked">
                    <bool>true</bool>
                   </property>
                   <attribute name="buttonGroup">
                    <string notr="true">groupCustomFee</string>
                   </attribute>
                  </widget>
                 </item>
                 <item>
                  <widget class="QRadioButton" name="radioCustomAtLeast">
                   <property name="toolTip">
                    <string>If the custom fee is set to 1000 satoshis and the transaction is only 250 bytes, then &quot;per kilobyte&quot; only pays 250 satoshis in fee, while &quot;total at least&quot; pays 1000 satoshis. For transactions bigger than a kilobyte both pay by kilobyte.</string>
                   </property>
                   <property name="text">
                    <string>total at least</string>
                   </property>
                   <attribute name="buttonGroup">
                    <string notr="true">groupCustomFee</string>
                   </attribute>
                  </widget>
                 </item>
                 <item>
                  <widget class="BitcoinAmountField" name="customFee">
                   <property name="minimum">
                    <number>1</number>
                   </property>
                   <property name="value">
                    <number>1</number>
                   </property>
                  </widget>
                 </item>
                 <item>
                  <spacer name="horizontalSpacer_6">
                   <property name="orientation">
                    <enum>Qt::Horizontal</enum>
                   </property>
                   <property name="sizeHint" stdset="0">
                    <size>
                     <width>1</width>
                     <height>1</height>
                    </size>
                   </property>
                  </spacer>
                 </item>
                </layout>
               </item>
               <item>
                <layout class="QHBoxLayout" name="horizontalLayoutFee8">
                 <item>
                  <widget class="QCheckBox" name="checkBoxMinimumFee">
                   <property name="toolTip">
                    <string>Paying only the minimum fee is just fine as long as there is less transaction volume than space in the blocks. But be aware that this can end up in a never confirming transaction once there is more demand for dogecoin transactions than the network can process.</string>
                   </property>
                   <property name="text">
                    <string/>
                   </property>
                  </widget>
                 </item>
                 <item>
                  <widget class="QLabel" name="labelMinFeeWarning">
                   <property name="enabled">
                    <bool>true</bool>
                   </property>
                   <property name="toolTip">
                    <string>Paying only the minimum fee is just fine as long as there is less transaction volume than space in the blocks. But be aware that this can end up in a never confirming transaction once there is more demand for dogecoin transactions than the network can process.</string>
                   </property>
                   <property name="text">
                    <string>(read the tooltip)</string>
                   </property>
                   <property name="margin">
                    <number>5</number>
                   </property>
                  </widget>
                 </item>
                 <item>
                  <spacer name="horizontalSpacer_2">
                   <property name="orientation">
                    <enum>Qt::Horizontal</enum>
                   </property>
                   <property name="sizeHint" stdset="0">
                    <size>
                     <width>1</width>
                     <height>1</height>
                    </size>
                   </property>
                  </spacer>
                 </item>
                </layout>
               </item>
              </layout>
             </item>
             <item row="0" column="0">
              <layout class="QVBoxLayout" name="verticalLayoutFee4" stretch="0,1">
               <item>
                <widget class="QRadioButton" name="radioSmartFee">
                 <property name="text">
                  <string>Recommended:</string>
                 </property>
                 <property name="checked">
                  <bool>true</bool>
                 </property>
                 <attribute name="buttonGroup">
                  <string notr="true">groupFee</string>
                 </attribute>
                </widget>
               </item>
               <item>
                <spacer name="verticalSpacer_2">
                 <property name="orientation">
                  <enum>Qt::Vertical</enum>
                 </property>
                 <property name="sizeHint" stdset="0">
                  <size>
                   <width>1</width>
                   <height>1</height>
                  </size>
                 </property>
                </spacer>
               </item>
              </layout>
             </item>
             <item row="1" column="0">
              <layout class="QVBoxLayout" name="verticalLayoutFee9" stretch="0,1">
               <item>
                <widget class="QRadioButton" name="radioCustomFee">
                 <property name="text">
                  <string>Custom:</string>
                 </property>
                 <attribute name="buttonGroup">
                  <string notr="true">groupFee</string>
                 </attribute>
                </widget>
               </item>
               <item>
                <spacer name="verticalSpacer_6">
                 <property name="orientation">
                  <enum>Qt::Vertical</enum>
                 </property>
                 <property name="sizeHint" stdset="0">
                  <size>
                   <width>1</width>
                   <height>1</height>
                  </size>
                 </property>
                </spacer>
               </item>
              </layout>
             </item>
             <item row="0" column="1">
              <layout class="QVBoxLayout" name="verticalLayoutFee3" stretch="0,0,1">
               <property name="spacing">
                <number>6</number>
               </property>
               <property name="topMargin">
                <number>2</number>
               </property>
               <item>
                <layout class="QHBoxLayout" name="horizontalLayoutFee12">
                 <item>
                  <widget class="QLabel" name="labelSmartFee">
                   <property name="text">
                    <string/>
                   </property>
                   <property name="margin">
                    <number>2</number>
                   </property>
                  </widget>
                 </item>
                 <item>
                  <widget class="QLabel" name="labelFeeEstimation">
                   <property name="text">
                    <string/>
                   </property>
                  </widget>
                 </item>
                 <item>
                  <widget class="QLabel" name="labelSmartFee2">
                   <property name="text">
                    <string>(Smart fee not initialized yet. This usually takes a few blocks...)</string>
                   </property>
                   <property name="margin">
                    <number>2</number>
                   </property>
                  </widget>
                 </item>
                 <item>
                  <spacer name="horizontalSpacer_5">
                   <property name="orientation">
                    <enum>Qt::Horizontal</enum>
                   </property>
                   <property name="sizeHint" stdset="0">
                    <size>
                     <width>1</width>
                     <height>1</height>
                    </size>
                   </property>
                  </spacer>
                 </item>
                </layout>
               </item>
               <item>
                <layout class="QHBoxLayout" name="horizontalLayoutFee9">
                 <item>
                  <layout class="QVBoxLayout" name="verticalLayoutFee6">
                   <item>
                    <widget class="QLabel" name="labelSmartFee3">
                     <property name="text">
                      <string>Confirmation time target:</string>
                     </property>
                     <property name="margin">
                      <number>2</number>
                     </property>
                    </widget>
                   </item>
                   <item>
                    <spacer name="verticalSpacer_3">
                     <property name="orientation">
                      <enum>Qt::Vertical</enum>
                     </property>
                     <property name="sizeHint" stdset="0">
                      <size>
                       <width>1</width>
                       <height>1</height>
                      </size>
                     </property>
                    </spacer>
                   </item>
                  </layout>
                 </item>
                 <item>
                  <layout class="QVBoxLayout" name="verticalLayoutFee5">
                   <property name="rightMargin">
                    <number>30</number>
                   </property>
                   <item>
                    <widget class="QSlider" name="sliderSmartFee">
                     <property name="minimum">
                      <number>0</number>
                     </property>
                     <property name="maximum">
                      <number>23</number>
                     </property>
                     <property name="pageStep">
                      <number>1</number>
                     </property>
                     <property name="value">
                      <number>0</number>
                     </property>
                     <property name="orientation">
                      <enum>Qt::Horizontal</enum>
                     </property>
                     <property name="invertedAppearance">
                      <bool>false</bool>
                     </property>
                     <property name="invertedControls">
                      <bool>false</bool>
                     </property>
                     <property name="tickPosition">
                      <enum>QSlider::NoTicks</enum>
                     </property>
                    </widget>
                   </item>
                   <item>
                    <layout class="QHBoxLayout" name="horizontalLayoutFee10">
                     <item>
                      <widget class="QLabel" name="labelSmartFeeNormal">
                       <property name="text">
                        <string>normal</string>
                       </property>
                      </widget>
                     </item>
                     <item>
                      <spacer name="horizontalSpacer_7">
                       <property name="orientation">
                        <enum>Qt::Horizontal</enum>
                       </property>
                       <property name="sizeHint" stdset="0">
                        <size>
                         <width>40</width>
                         <height>20</height>
                        </size>
                       </property>
                      </spacer>
                     </item>
                     <item>
                      <widget class="QLabel" name="confirmationTargetLabel">
                       <property name="text">
                        <string notr="true">(count)</string>
                       </property>
                      </widget>
                     </item>
                     <item>
                      <spacer name="horizontalSpacer_3">
                       <property name="orientation">
                        <enum>Qt::Horizontal</enum>
                       </property>
                       <property name="sizeHint" stdset="0">
                        <size>
                         <width>40</width>
                         <height>20</height>
                        </size>
                       </property>
                      </spacer>
                     </item>
                     <item>
                      <widget class="QLabel" name="labelSmartFeeFast">
                       <property name="text">
                        <string>fast</string>
                       </property>
                      </widget>
                     </item>
                    </layout>
                   </item>
                  </layout>
                 </item>
                </layout>
               </item>
               <item>
                <spacer name="verticalSpacer_4">
                 <property name="orientation">
                  <enum>Qt::Vertical</enum>
                 </property>
                 <property name="sizeHint" stdset="0">
                  <size>
                   <width>1</width>
                   <height>1</height>
                  </size>
                 </property>
                </spacer>
               </item>
              </layout>
             </item>
            </layout>
           </item>
<<<<<<< HEAD
           <!--
           <item>
            <layout class="QHBoxLayout" name="horizontalLayoutFee5" stretch="0,0,0">
             <property name="spacing">
              <number>8</number>
             </property>
             <property name="bottomMargin">
              <number>4</number>
             </property>
             <item>
              <widget class="QCheckBox" name="checkBoxFreeTx">
               <property name="text">
                <string>Send as zero-fee transaction if possible</string>
               </property>
              </widget>
             </item>
             <item>
              <widget class="QLabel" name="labelFreeTx">
               <property name="text">
                <string>(confirmation may take longer)</string>
               </property>
               <property name="margin">
                <number>5</number>
               </property>
              </widget>
             </item>
             <item>
              <spacer name="horizontalSpacerFee5">
               <property name="orientation">
                <enum>Qt::Horizontal</enum>
               </property>
               <property name="sizeHint" stdset="0">
                <size>
                 <width>1</width>
                 <height>1</height>
                </size>
               </property>
              </spacer>
             </item>
            </layout>
           </item>
           -->
           <item>
            <spacer name="verticalSpacerFee2">
             <property name="orientation">
              <enum>Qt::Vertical</enum>
             </property>
             <property name="sizeHint" stdset="0">
              <size>
               <width>1</width>
               <height>1</height>
              </size>
             </property>
            </spacer>
           </item>
=======
>>>>>>> b84d1fe1
          </layout>
         </widget>
        </item>
        <item>
         <spacer name="verticalSpacerFee">
          <property name="orientation">
           <enum>Qt::Vertical</enum>
          </property>
          <property name="sizeHint" stdset="0">
           <size>
            <width>800</width>
            <height>1</height>
           </size>
          </property>
         </spacer>
        </item>
       </layout>
      </item>
     </layout>
    </widget>
   </item>
   <item>
    <layout class="QHBoxLayout" name="horizontalLayout">
     <item>
      <widget class="QPushButton" name="sendButton">
       <property name="minimumSize">
        <size>
         <width>150</width>
         <height>0</height>
        </size>
       </property>
       <property name="toolTip">
        <string>Confirm the send action</string>
       </property>
       <property name="text">
        <string>S&amp;end</string>
       </property>
       <property name="icon">
        <iconset resource="../bitcoin.qrc">
         <normaloff>:/icons/send</normaloff>:/icons/send</iconset>
       </property>
       <property name="autoDefault">
        <bool>false</bool>
       </property>
       <property name="default">
        <bool>true</bool>
       </property>
      </widget>
     </item>
     <item>
      <widget class="QPushButton" name="clearButton">
       <property name="sizePolicy">
        <sizepolicy hsizetype="Minimum" vsizetype="Fixed">
         <horstretch>0</horstretch>
         <verstretch>0</verstretch>
        </sizepolicy>
       </property>
       <property name="toolTip">
        <string>Clear all fields of the form.</string>
       </property>
       <property name="text">
        <string>Clear &amp;All</string>
       </property>
       <property name="icon">
        <iconset resource="../bitcoin.qrc">
         <normaloff>:/icons/remove</normaloff>:/icons/remove</iconset>
       </property>
       <property name="autoDefault">
        <bool>false</bool>
       </property>
      </widget>
     </item>
     <item>
      <widget class="QPushButton" name="addButton">
       <property name="toolTip">
        <string>Send to multiple recipients at once</string>
       </property>
       <property name="text">
        <string>Add &amp;Recipient</string>
       </property>
       <property name="icon">
        <iconset resource="../bitcoin.qrc">
         <normaloff>:/icons/add</normaloff>:/icons/add</iconset>
       </property>
       <property name="autoDefault">
        <bool>false</bool>
       </property>
      </widget>
     </item>
     <item>
      <spacer name="horizontalSpacer">
       <property name="orientation">
        <enum>Qt::Horizontal</enum>
       </property>
       <property name="sizeHint" stdset="0">
        <size>
         <width>40</width>
         <height>20</height>
        </size>
       </property>
      </spacer>
     </item>
     <item>
      <layout class="QHBoxLayout" name="horizontalLayout_2">
       <property name="spacing">
        <number>3</number>
       </property>
       <item>
        <widget class="QLabel" name="label">
         <property name="sizePolicy">
          <sizepolicy hsizetype="Preferred" vsizetype="Fixed">
           <horstretch>0</horstretch>
           <verstretch>0</verstretch>
          </sizepolicy>
         </property>
         <property name="text">
          <string>Balance:</string>
         </property>
        </widget>
       </item>
       <item>
        <widget class="QLabel" name="labelBalance">
         <property name="sizePolicy">
          <sizepolicy hsizetype="Preferred" vsizetype="Fixed">
           <horstretch>0</horstretch>
           <verstretch>0</verstretch>
          </sizepolicy>
         </property>
         <property name="cursor">
          <cursorShape>IBeamCursor</cursorShape>
         </property>
         <property name="text">
          <string notr="true">123.456 BTC</string>
         </property>
         <property name="textInteractionFlags">
          <set>Qt::LinksAccessibleByMouse|Qt::TextSelectableByKeyboard|Qt::TextSelectableByMouse</set>
         </property>
        </widget>
       </item>
      </layout>
     </item>
    </layout>
   </item>
  </layout>
 </widget>
 <customwidgets>
  <customwidget>
   <class>QValidatedLineEdit</class>
   <extends>QLineEdit</extends>
   <header>qvalidatedlineedit.h</header>
  </customwidget>
  <customwidget>
   <class>BitcoinAmountField</class>
   <extends>QLineEdit</extends>
   <header>bitcoinamountfield.h</header>
   <container>1</container>
  </customwidget>
 </customwidgets>
 <resources>
  <include location="../bitcoin.qrc"/>
 </resources>
 <connections/>
 <buttongroups>
  <buttongroup name="groupFee"/>
  <buttongroup name="groupCustomFee"/>
 </buttongroups>
</ui><|MERGE_RESOLUTION|>--- conflicted
+++ resolved
@@ -875,14 +875,7 @@
                   </widget>
                  </item>
                  <item>
-                  <widget class="BitcoinAmountField" name="customFee">
-                   <property name="minimum">
-                    <number>1</number>
-                   </property>
-                   <property name="value">
-                    <number>1</number>
-                   </property>
-                  </widget>
+                  <widget class="BitcoinAmountField" name="customFee"/>
                  </item>
                  <item>
                   <spacer name="horizontalSpacer_6">
@@ -1187,64 +1180,6 @@
              </item>
             </layout>
            </item>
-<<<<<<< HEAD
-           <!--
-           <item>
-            <layout class="QHBoxLayout" name="horizontalLayoutFee5" stretch="0,0,0">
-             <property name="spacing">
-              <number>8</number>
-             </property>
-             <property name="bottomMargin">
-              <number>4</number>
-             </property>
-             <item>
-              <widget class="QCheckBox" name="checkBoxFreeTx">
-               <property name="text">
-                <string>Send as zero-fee transaction if possible</string>
-               </property>
-              </widget>
-             </item>
-             <item>
-              <widget class="QLabel" name="labelFreeTx">
-               <property name="text">
-                <string>(confirmation may take longer)</string>
-               </property>
-               <property name="margin">
-                <number>5</number>
-               </property>
-              </widget>
-             </item>
-             <item>
-              <spacer name="horizontalSpacerFee5">
-               <property name="orientation">
-                <enum>Qt::Horizontal</enum>
-               </property>
-               <property name="sizeHint" stdset="0">
-                <size>
-                 <width>1</width>
-                 <height>1</height>
-                </size>
-               </property>
-              </spacer>
-             </item>
-            </layout>
-           </item>
-           -->
-           <item>
-            <spacer name="verticalSpacerFee2">
-             <property name="orientation">
-              <enum>Qt::Vertical</enum>
-             </property>
-             <property name="sizeHint" stdset="0">
-              <size>
-               <width>1</width>
-               <height>1</height>
-              </size>
-             </property>
-            </spacer>
-           </item>
-=======
->>>>>>> b84d1fe1
           </layout>
          </widget>
         </item>
