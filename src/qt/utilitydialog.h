--- conflicted
+++ resolved
@@ -26,27 +26,17 @@
     explicit PaperWalletDialog(QWidget *parent);
     ~PaperWalletDialog();
 
-<<<<<<< HEAD
-=======
     void setClientModel(ClientModel *clientModel);
->>>>>>> b84d1fe1
     void setModel(WalletModel *model);
 
 private:
     Ui::PaperWalletDialog *ui;
-<<<<<<< HEAD
-=======
     ClientModel *clientModel;
->>>>>>> b84d1fe1
     WalletModel *model;
     static const int PAPER_WALLET_READJUST_LIMIT = 20;
     static const int PAPER_WALLET_PAGE_MARGIN = 50;
 
-<<<<<<< HEAD
-private slots:
-=======
 private Q_SLOTS:
->>>>>>> b84d1fe1
     void on_getNewAddress_clicked();
     void on_printButton_clicked();
 };
