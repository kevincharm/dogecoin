--- conflicted
+++ resolved
@@ -15,19 +15,11 @@
 #include <QApplication>
 #include <QClipboard>
 
-<<<<<<< HEAD
-SendCoinsEntry::SendCoinsEntry(const PlatformStyle *platformStyle, QWidget *parent) :
-    QStackedWidget(parent),
-    ui(new Ui::SendCoinsEntry),
-    model(0),
-    platformStyle(platformStyle)
-=======
 SendCoinsEntry::SendCoinsEntry(const PlatformStyle *_platformStyle, QWidget *parent) :
     QStackedWidget(parent),
     ui(new Ui::SendCoinsEntry),
     model(0),
     platformStyle(_platformStyle)
->>>>>>> b84d1fe1
 {
     ui->setupUi(this);
 
