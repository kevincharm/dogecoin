// Copyright (c) 2011-2016 The Bitcoin Core developers
// Distributed under the MIT software license, see the accompanying
// file COPYING or http://www.opensource.org/licenses/mit-license.php.

#include "sendcoinsdialog.h"
#include "ui_sendcoinsdialog.h"

#include "addresstablemodel.h"
#include "bitcoinunits.h"
#include "clientmodel.h"
#include "coincontroldialog.h"
#include "guiutil.h"
#include "optionsmodel.h"
#include "platformstyle.h"
#include "sendcoinsentry.h"
#include "walletmodel.h"

#include "base58.h"
#include "chainparams.h"
#include "wallet/coincontrol.h"
#include "validation.h" // mempool and minRelayTxFee
#include "ui_interface.h"
#include "txmempool.h"
#include "wallet/wallet.h"

#include <QFontMetrics>
#include <QMessageBox>
#include <QScrollBar>
#include <QSettings>
#include <QTextDocument>
#include <QTimer>

<<<<<<< HEAD
SendCoinsDialog::SendCoinsDialog(const PlatformStyle *platformStyle, QWidget *parent) :
=======
#define SEND_CONFIRM_DELAY   3

SendCoinsDialog::SendCoinsDialog(const PlatformStyle *_platformStyle, QWidget *parent) :
>>>>>>> b84d1fe1
    QDialog(parent),
    ui(new Ui::SendCoinsDialog),
    clientModel(0),
    model(0),
    fNewRecipientAllowed(true),
    fFeeMinimized(true),
<<<<<<< HEAD
    platformStyle(platformStyle)
{
    ui->setupUi(this);

    if (!platformStyle->getImagesOnButtons()) {
=======
    platformStyle(_platformStyle)
{
    ui->setupUi(this);

    if (!_platformStyle->getImagesOnButtons()) {
>>>>>>> b84d1fe1
        ui->addButton->setIcon(QIcon());
        ui->clearButton->setIcon(QIcon());
        ui->sendButton->setIcon(QIcon());
    } else {
<<<<<<< HEAD
        ui->addButton->setIcon(platformStyle->SingleColorIcon(":/icons/add"));
        ui->clearButton->setIcon(platformStyle->SingleColorIcon(":/icons/remove"));
        ui->sendButton->setIcon(platformStyle->SingleColorIcon(":/icons/send"));
=======
        ui->addButton->setIcon(_platformStyle->SingleColorIcon(":/icons/add"));
        ui->clearButton->setIcon(_platformStyle->SingleColorIcon(":/icons/remove"));
        ui->sendButton->setIcon(_platformStyle->SingleColorIcon(":/icons/send"));
>>>>>>> b84d1fe1
    }

    GUIUtil::setupAddressWidget(ui->lineEditCoinControlChange, this);

    addEntry();

    connect(ui->addButton, SIGNAL(clicked()), this, SLOT(addEntry()));
    connect(ui->clearButton, SIGNAL(clicked()), this, SLOT(clear()));

    // Coin Control
    connect(ui->pushButtonCoinControl, SIGNAL(clicked()), this, SLOT(coinControlButtonClicked()));
    connect(ui->checkBoxCoinControlChange, SIGNAL(stateChanged(int)), this, SLOT(coinControlChangeChecked(int)));
    connect(ui->lineEditCoinControlChange, SIGNAL(textEdited(const QString &)), this, SLOT(coinControlChangeEdited(const QString &)));

    // Coin Control: clipboard actions
    QAction *clipboardQuantityAction = new QAction(tr("Copy quantity"), this);
    QAction *clipboardAmountAction = new QAction(tr("Copy amount"), this);
    QAction *clipboardFeeAction = new QAction(tr("Copy fee"), this);
    QAction *clipboardAfterFeeAction = new QAction(tr("Copy after fee"), this);
    QAction *clipboardBytesAction = new QAction(tr("Copy bytes"), this);
    QAction *clipboardLowOutputAction = new QAction(tr("Copy dust"), this);
    QAction *clipboardChangeAction = new QAction(tr("Copy change"), this);
    connect(clipboardQuantityAction, SIGNAL(triggered()), this, SLOT(coinControlClipboardQuantity()));
    connect(clipboardAmountAction, SIGNAL(triggered()), this, SLOT(coinControlClipboardAmount()));
    connect(clipboardFeeAction, SIGNAL(triggered()), this, SLOT(coinControlClipboardFee()));
    connect(clipboardAfterFeeAction, SIGNAL(triggered()), this, SLOT(coinControlClipboardAfterFee()));
    connect(clipboardBytesAction, SIGNAL(triggered()), this, SLOT(coinControlClipboardBytes()));
    connect(clipboardLowOutputAction, SIGNAL(triggered()), this, SLOT(coinControlClipboardLowOutput()));
    connect(clipboardChangeAction, SIGNAL(triggered()), this, SLOT(coinControlClipboardChange()));
    ui->labelCoinControlQuantity->addAction(clipboardQuantityAction);
    ui->labelCoinControlAmount->addAction(clipboardAmountAction);
    ui->labelCoinControlFee->addAction(clipboardFeeAction);
    ui->labelCoinControlAfterFee->addAction(clipboardAfterFeeAction);
    ui->labelCoinControlBytes->addAction(clipboardBytesAction);
    ui->labelCoinControlLowOutput->addAction(clipboardLowOutputAction);
    ui->labelCoinControlChange->addAction(clipboardChangeAction);

    // init transaction fee section
    QSettings settings;
    if (!settings.contains("fFeeSectionMinimized"))
        settings.setValue("fFeeSectionMinimized", true);
    if (!settings.contains("nFeeRadio") && settings.contains("nTransactionFee") && settings.value("nTransactionFee").toLongLong() > 0) // compatibility
        settings.setValue("nFeeRadio", 1); // custom
    if (!settings.contains("nFeeRadio"))
        settings.setValue("nFeeRadio", 0); // recommended
    if (!settings.contains("nCustomFeeRadio") && settings.contains("nTransactionFee") && settings.value("nTransactionFee").toLongLong() > 0) // compatibility
        settings.setValue("nCustomFeeRadio", 1); // total at least
    if (!settings.contains("nCustomFeeRadio"))
        settings.setValue("nCustomFeeRadio", 0); // per kilobyte
    if (!settings.contains("nSmartFeeSliderPosition"))
        settings.setValue("nSmartFeeSliderPosition", 0);
    if (!settings.contains("nTransactionFee"))
        settings.setValue("nTransactionFee", (qint64)DEFAULT_TRANSACTION_FEE);
    if (!settings.contains("fPayOnlyMinFee"))
        settings.setValue("fPayOnlyMinFee", false);
<<<<<<< HEAD
    // Dogecoin: Disable free transactions
    /* if (!settings.contains("fSendFreeTransactions"))
        settings.setValue("fSendFreeTransactions", false); */
=======
>>>>>>> b84d1fe1
    ui->groupFee->setId(ui->radioSmartFee, 0);
    ui->groupFee->setId(ui->radioCustomFee, 1);
    ui->groupFee->button((int)std::max(0, std::min(1, settings.value("nFeeRadio").toInt())))->setChecked(true);
    ui->groupCustomFee->setId(ui->radioCustomPerKilobyte, 0);
    ui->groupCustomFee->setId(ui->radioCustomAtLeast, 1);
    ui->groupCustomFee->button((int)std::max(0, std::min(1, settings.value("nCustomFeeRadio").toInt())))->setChecked(true);
    ui->customFee->setValue(settings.value("nTransactionFee").toLongLong());
    ui->checkBoxMinimumFee->setChecked(settings.value("fPayOnlyMinFee").toBool());
<<<<<<< HEAD
    // Dogecoin: Disable free transactions
    // ui->checkBoxFreeTx->setChecked(settings.value("fSendFreeTransactions").toBool());
=======
>>>>>>> b84d1fe1
    minimizeFeeSection(settings.value("fFeeSectionMinimized").toBool());
}

void SendCoinsDialog::setClientModel(ClientModel *_clientModel)
{
    this->clientModel = _clientModel;

    if (_clientModel) {
        connect(_clientModel, SIGNAL(numBlocksChanged(int,QDateTime,double,bool)), this, SLOT(updateSmartFeeLabel()));
    }
}

void SendCoinsDialog::setModel(WalletModel *_model)
{
    this->model = _model;

    if(_model && _model->getOptionsModel())
    {
        for(int i = 0; i < ui->entries->count(); ++i)
        {
            SendCoinsEntry *entry = qobject_cast<SendCoinsEntry*>(ui->entries->itemAt(i)->widget());
            if(entry)
            {
                entry->setModel(_model);
            }
        }

        setBalance(_model->getBalance(), _model->getUnconfirmedBalance(), _model->getImmatureBalance(),
                   _model->getWatchBalance(), _model->getWatchUnconfirmedBalance(), _model->getWatchImmatureBalance());
        connect(_model, SIGNAL(balanceChanged(CAmount,CAmount,CAmount,CAmount,CAmount,CAmount)), this, SLOT(setBalance(CAmount,CAmount,CAmount,CAmount,CAmount,CAmount)));
        connect(_model->getOptionsModel(), SIGNAL(displayUnitChanged(int)), this, SLOT(updateDisplayUnit()));
        updateDisplayUnit();

        // Coin Control
        connect(_model->getOptionsModel(), SIGNAL(displayUnitChanged(int)), this, SLOT(coinControlUpdateLabels()));
        connect(_model->getOptionsModel(), SIGNAL(coinControlFeaturesChanged(bool)), this, SLOT(coinControlFeatureChanged(bool)));
        ui->frameCoinControl->setVisible(_model->getOptionsModel()->getCoinControlFeatures());
        coinControlUpdateLabels();

        // fee section
        connect(ui->sliderSmartFee, SIGNAL(valueChanged(int)), this, SLOT(updateSmartFeeLabel()));
        connect(ui->sliderSmartFee, SIGNAL(valueChanged(int)), this, SLOT(updateGlobalFeeVariables()));
        connect(ui->sliderSmartFee, SIGNAL(valueChanged(int)), this, SLOT(coinControlUpdateLabels()));
        connect(ui->groupFee, SIGNAL(buttonClicked(int)), this, SLOT(updateFeeSectionControls()));
        connect(ui->groupFee, SIGNAL(buttonClicked(int)), this, SLOT(updateGlobalFeeVariables()));
        connect(ui->groupFee, SIGNAL(buttonClicked(int)), this, SLOT(coinControlUpdateLabels()));
        connect(ui->groupCustomFee, SIGNAL(buttonClicked(int)), this, SLOT(updateGlobalFeeVariables()));
        connect(ui->groupCustomFee, SIGNAL(buttonClicked(int)), this, SLOT(coinControlUpdateLabels()));
        connect(ui->customFee, SIGNAL(valueChanged()), this, SLOT(updateGlobalFeeVariables()));
        connect(ui->customFee, SIGNAL(valueChanged()), this, SLOT(coinControlUpdateLabels()));
        connect(ui->checkBoxMinimumFee, SIGNAL(stateChanged(int)), this, SLOT(setMinimumFee()));
        connect(ui->checkBoxMinimumFee, SIGNAL(stateChanged(int)), this, SLOT(updateFeeSectionControls()));
        connect(ui->checkBoxMinimumFee, SIGNAL(stateChanged(int)), this, SLOT(updateGlobalFeeVariables()));
        connect(ui->checkBoxMinimumFee, SIGNAL(stateChanged(int)), this, SLOT(coinControlUpdateLabels()));
<<<<<<< HEAD
        // Dogecoin: Disable free transactions
        // connect(ui->checkBoxFreeTx, SIGNAL(stateChanged(int)), this, SLOT(updateGlobalFeeVariables()));
        // connect(ui->checkBoxFreeTx, SIGNAL(stateChanged(int)), this, SLOT(coinControlUpdateLabels()));
        ui->customFee->setSingleStep(CWallet::minTxFee.GetFeePerK());
=======
        ui->customFee->setSingleStep(CWallet::GetRequiredFee(1000));
>>>>>>> b84d1fe1
        updateFeeSectionControls();
        updateMinFeeLabel();
        updateSmartFeeLabel();
        updateGlobalFeeVariables();

        // set the smartfee-sliders default value (wallets default conf.target or last stored value)
        QSettings settings;
        if (settings.value("nSmartFeeSliderPosition").toInt() == 0)
            ui->sliderSmartFee->setValue(ui->sliderSmartFee->maximum() - model->getDefaultConfirmTarget() + 2);
        else
            ui->sliderSmartFee->setValue(settings.value("nSmartFeeSliderPosition").toInt());
    }
}

SendCoinsDialog::~SendCoinsDialog()
{
    QSettings settings;
    settings.setValue("fFeeSectionMinimized", fFeeMinimized);
    settings.setValue("nFeeRadio", ui->groupFee->checkedId());
    settings.setValue("nCustomFeeRadio", ui->groupCustomFee->checkedId());
    settings.setValue("nSmartFeeSliderPosition", ui->sliderSmartFee->value());
    settings.setValue("nTransactionFee", (qint64)ui->customFee->value());
    settings.setValue("fPayOnlyMinFee", ui->checkBoxMinimumFee->isChecked());
<<<<<<< HEAD
    // Dogecoin: Disable free transactions
    // settings.setValue("fSendFreeTransactions", ui->checkBoxFreeTx->isChecked());
=======
>>>>>>> b84d1fe1

    delete ui;
}

void SendCoinsDialog::on_sendButton_clicked()
{
    if(!model || !model->getOptionsModel())
        return;

    QList<SendCoinsRecipient> recipients;
    bool valid = true;

    for(int i = 0; i < ui->entries->count(); ++i)
    {
        SendCoinsEntry *entry = qobject_cast<SendCoinsEntry*>(ui->entries->itemAt(i)->widget());
        if(entry)
        {
            if(entry->validate())
            {
                recipients.append(entry->getValue());
            }
            else
            {
                valid = false;
            }
        }
    }

    if(!valid || recipients.isEmpty())
    {
        return;
    }

    fNewRecipientAllowed = false;
    WalletModel::UnlockContext ctx(model->requestUnlock());
    if(!ctx.isValid())
    {
        // Unlock wallet was cancelled
        fNewRecipientAllowed = true;
        return;
    }

    // prepare transaction for getting txFee earlier
    WalletModelTransaction currentTransaction(recipients);
    WalletModel::SendCoinsReturn prepareStatus;

    // Always use a CCoinControl instance, use the CoinControlDialog instance if CoinControl has been enabled
    CCoinControl ctrl;
    if (model->getOptionsModel()->getCoinControlFeatures())
        ctrl = *CoinControlDialog::coinControl;
    if (ui->radioSmartFee->isChecked())
        ctrl.nConfirmTarget = ui->sliderSmartFee->maximum() - ui->sliderSmartFee->value() + 2;
    else
        ctrl.nConfirmTarget = 0;

    prepareStatus = model->prepareTransaction(currentTransaction, &ctrl);

    // process prepareStatus and on error generate message shown to user
    processSendCoinsReturn(prepareStatus,
        BitcoinUnits::formatWithUnit(model->getOptionsModel()->getDisplayUnit(), currentTransaction.getTransactionFee()));

    if(prepareStatus.status != WalletModel::OK) {
        fNewRecipientAllowed = true;
        return;
    }

    CAmount txFee = currentTransaction.getTransactionFee();

    // Format confirmation message
    QStringList formatted;
    Q_FOREACH(const SendCoinsRecipient &rcp, currentTransaction.getRecipients())
    {
        // generate bold amount string
        QString amount = "<b>" + BitcoinUnits::formatHtmlWithUnit(model->getOptionsModel()->getDisplayUnit(), rcp.amount);
        amount.append("</b>");
        // generate monospace address string
        QString address = "<span style='font-family: monospace;'>" + rcp.address;
        address.append("</span>");

        QString recipientElement;

        if (!rcp.paymentRequest.IsInitialized()) // normal payment
        {
            if(rcp.label.length() > 0) // label with address
            {
                recipientElement = tr("%1 to %2").arg(amount, GUIUtil::HtmlEscape(rcp.label));
                recipientElement.append(QString(" (%1)").arg(address));
            }
            else // just address
            {
                recipientElement = tr("%1 to %2").arg(amount, address);
            }
        }
        else if(!rcp.authenticatedMerchant.isEmpty()) // authenticated payment request
        {
            recipientElement = tr("%1 to %2").arg(amount, GUIUtil::HtmlEscape(rcp.authenticatedMerchant));
        }
        else // unauthenticated payment request
        {
            recipientElement = tr("%1 to %2").arg(amount, address);
        }

        formatted.append(recipientElement);
    }

    QString questionString = tr("Are you sure you want to send?");
    questionString.append("<br /><br />%1");

    if(txFee > 0)
    {
        // append fee string if a fee is required
        questionString.append("<hr /><span style='color:#aa0000;'>");
        questionString.append(BitcoinUnits::formatHtmlWithUnit(model->getOptionsModel()->getDisplayUnit(), txFee));
        questionString.append("</span> ");
        questionString.append(tr("added as transaction fee"));

        // append transaction size
        questionString.append(" (" + QString::number((double)currentTransaction.getTransactionSize() / 1000) + " kB)");
    }

    // add total amount in all subdivision units
    questionString.append("<hr />");
    CAmount totalAmount = currentTransaction.getTotalTransactionAmount() + txFee;
    QStringList alternativeUnits;
    Q_FOREACH(BitcoinUnits::Unit u, BitcoinUnits::availableUnits())
    {
        if(u != model->getOptionsModel()->getDisplayUnit())
            alternativeUnits.append(BitcoinUnits::formatHtmlWithUnit(u, totalAmount));
    }
    questionString.append(tr("Total Amount %1")
        .arg(BitcoinUnits::formatHtmlWithUnit(model->getOptionsModel()->getDisplayUnit(), totalAmount)));
    questionString.append(QString("<span style='font-size:10pt;font-weight:normal;'><br />(=%2)</span>")
        .arg(alternativeUnits.join(" " + tr("or") + "<br />")));

    SendConfirmationDialog confirmationDialog(tr("Confirm send coins"),
        questionString.arg(formatted.join("<br />")), SEND_CONFIRM_DELAY, this);
    confirmationDialog.exec();
    QMessageBox::StandardButton retval = (QMessageBox::StandardButton)confirmationDialog.result();

    if(retval != QMessageBox::Yes)
    {
        fNewRecipientAllowed = true;
        return;
    }

    // now send the prepared transaction
    WalletModel::SendCoinsReturn sendStatus = model->sendCoins(currentTransaction);
    // process sendStatus and on error generate message shown to user
    processSendCoinsReturn(sendStatus);

    if (sendStatus.status == WalletModel::OK)
    {
        accept();
        CoinControlDialog::coinControl->UnSelectAll();
        coinControlUpdateLabels();
    }
    fNewRecipientAllowed = true;
}

void SendCoinsDialog::clear()
{
    // Remove entries until only one left
    while(ui->entries->count())
    {
        ui->entries->takeAt(0)->widget()->deleteLater();
    }
    addEntry();

    updateTabsAndLabels();
}

void SendCoinsDialog::reject()
{
    clear();
}

void SendCoinsDialog::accept()
{
    clear();
}

SendCoinsEntry *SendCoinsDialog::addEntry()
{
    SendCoinsEntry *entry = new SendCoinsEntry(platformStyle, this);
    entry->setModel(model);
    ui->entries->addWidget(entry);
    connect(entry, SIGNAL(removeEntry(SendCoinsEntry*)), this, SLOT(removeEntry(SendCoinsEntry*)));
    connect(entry, SIGNAL(payAmountChanged()), this, SLOT(coinControlUpdateLabels()));
    connect(entry, SIGNAL(subtractFeeFromAmountChanged()), this, SLOT(coinControlUpdateLabels()));

    // Focus the field, so that entry can start immediately
    entry->clear();
    entry->setFocus();
    ui->scrollAreaWidgetContents->resize(ui->scrollAreaWidgetContents->sizeHint());
    qApp->processEvents();
    QScrollBar* bar = ui->scrollArea->verticalScrollBar();
    if(bar)
        bar->setSliderPosition(bar->maximum());

    updateTabsAndLabels();
    return entry;
}

void SendCoinsDialog::updateTabsAndLabels()
{
    setupTabChain(0);
    coinControlUpdateLabels();
}

void SendCoinsDialog::removeEntry(SendCoinsEntry* entry)
{
    entry->hide();

    // If the last entry is about to be removed add an empty one
    if (ui->entries->count() == 1)
        addEntry();

    entry->deleteLater();

    updateTabsAndLabels();
}

QWidget *SendCoinsDialog::setupTabChain(QWidget *prev)
{
    for(int i = 0; i < ui->entries->count(); ++i)
    {
        SendCoinsEntry *entry = qobject_cast<SendCoinsEntry*>(ui->entries->itemAt(i)->widget());
        if(entry)
        {
            prev = entry->setupTabChain(prev);
        }
    }
    QWidget::setTabOrder(prev, ui->sendButton);
    QWidget::setTabOrder(ui->sendButton, ui->clearButton);
    QWidget::setTabOrder(ui->clearButton, ui->addButton);
    return ui->addButton;
}

void SendCoinsDialog::setAddress(const QString &address)
{
    SendCoinsEntry *entry = 0;
    // Replace the first entry if it is still unused
    if(ui->entries->count() == 1)
    {
        SendCoinsEntry *first = qobject_cast<SendCoinsEntry*>(ui->entries->itemAt(0)->widget());
        if(first->isClear())
        {
            entry = first;
        }
    }
    if(!entry)
    {
        entry = addEntry();
    }

    entry->setAddress(address);
}

void SendCoinsDialog::pasteEntry(const SendCoinsRecipient &rv)
{
    if(!fNewRecipientAllowed)
        return;

    SendCoinsEntry *entry = 0;
    // Replace the first entry if it is still unused
    if(ui->entries->count() == 1)
    {
        SendCoinsEntry *first = qobject_cast<SendCoinsEntry*>(ui->entries->itemAt(0)->widget());
        if(first->isClear())
        {
            entry = first;
        }
    }
    if(!entry)
    {
        entry = addEntry();
    }

    entry->setValue(rv);
    updateTabsAndLabels();
}

bool SendCoinsDialog::handlePaymentRequest(const SendCoinsRecipient &rv)
{
    // Just paste the entry, all pre-checks
    // are done in paymentserver.cpp.
    pasteEntry(rv);
    return true;
}

void SendCoinsDialog::setBalance(const CAmount& balance, const CAmount& unconfirmedBalance, const CAmount& immatureBalance,
                                 const CAmount& watchBalance, const CAmount& watchUnconfirmedBalance, const CAmount& watchImmatureBalance)
{
    Q_UNUSED(unconfirmedBalance);
    Q_UNUSED(immatureBalance);
    Q_UNUSED(watchBalance);
    Q_UNUSED(watchUnconfirmedBalance);
    Q_UNUSED(watchImmatureBalance);

    if(model && model->getOptionsModel())
    {
        ui->labelBalance->setText(BitcoinUnits::formatWithUnit(model->getOptionsModel()->getDisplayUnit(), balance));
    }
}

void SendCoinsDialog::updateDisplayUnit()
{
    setBalance(model->getBalance(), 0, 0, 0, 0, 0);
    ui->customFee->setDisplayUnit(model->getOptionsModel()->getDisplayUnit());
    updateMinFeeLabel();
    updateSmartFeeLabel();
}

void SendCoinsDialog::processSendCoinsReturn(const WalletModel::SendCoinsReturn &sendCoinsReturn, const QString &msgArg)
{
    QPair<QString, CClientUIInterface::MessageBoxFlags> msgParams;
    // Default to a warning message, override if error message is needed
    msgParams.second = CClientUIInterface::MSG_WARNING;

    // This comment is specific to SendCoinsDialog usage of WalletModel::SendCoinsReturn.
    // WalletModel::TransactionCommitFailed is used only in WalletModel::sendCoins()
    // all others are used only in WalletModel::prepareTransaction()
    switch(sendCoinsReturn.status)
    {
    case WalletModel::InvalidAddress:
        msgParams.first = tr("The recipient address is not valid. Please recheck.");
        break;
    case WalletModel::InvalidAmount:
        msgParams.first = tr("The amount to pay must be larger than 0.");
        break;
    case WalletModel::AmountExceedsBalance:
        msgParams.first = tr("The amount exceeds your balance.");
        break;
    case WalletModel::AmountWithFeeExceedsBalance:
        msgParams.first = tr("The total exceeds your balance when the %1 transaction fee is included.").arg(msgArg);
        break;
    case WalletModel::DuplicateAddress:
        msgParams.first = tr("Duplicate address found: addresses should only be used once each.");
        break;
    case WalletModel::TransactionCreationFailed:
        msgParams.first = tr("Transaction creation failed!");
        msgParams.second = CClientUIInterface::MSG_ERROR;
        break;
    case WalletModel::TransactionCommitFailed:
        msgParams.first = tr("The transaction was rejected with the following reason: %1").arg(sendCoinsReturn.reasonCommitFailed);
        msgParams.second = CClientUIInterface::MSG_ERROR;
        break;
    case WalletModel::AbsurdFee:
<<<<<<< HEAD
        msgParams.first = tr("A fee higher than %1 is considered an absurdly high fee.").arg(BitcoinUnits::formatWithUnit(model->getOptionsModel()->getDisplayUnit(), 100 * COIN));
=======
        msgParams.first = tr("A fee higher than %1 is considered an absurdly high fee.").arg(BitcoinUnits::formatWithUnit(model->getOptionsModel()->getDisplayUnit(), maxTxFee));
>>>>>>> b84d1fe1
        break;
    case WalletModel::PaymentRequestExpired:
        msgParams.first = tr("Payment request expired.");
        msgParams.second = CClientUIInterface::MSG_ERROR;
        break;
    // included to prevent a compiler warning.
    case WalletModel::OK:
    default:
        return;
    }

    Q_EMIT message(tr("Send Coins"), msgParams.first, msgParams.second);
}

void SendCoinsDialog::minimizeFeeSection(bool fMinimize)
{
    ui->labelFeeMinimized->setVisible(fMinimize);
    ui->buttonChooseFee  ->setVisible(fMinimize);
    ui->buttonMinimizeFee->setVisible(!fMinimize);
    ui->frameFeeSelection->setVisible(!fMinimize);
    ui->horizontalLayoutSmartFee->setContentsMargins(0, (fMinimize ? 0 : 6), 0, 0);
    fFeeMinimized = fMinimize;
}

void SendCoinsDialog::on_buttonChooseFee_clicked()
{
    minimizeFeeSection(false);
}

void SendCoinsDialog::on_buttonMinimizeFee_clicked()
{
    updateFeeMinimizedLabel();
    minimizeFeeSection(true);
}

void SendCoinsDialog::setMinimumFee()
{
    ui->radioCustomPerKilobyte->setChecked(true);
    ui->customFee->setValue(CWallet::GetRequiredFee(1000));
}

void SendCoinsDialog::updateFeeSectionControls()
{
    ui->sliderSmartFee          ->setEnabled(ui->radioSmartFee->isChecked());
    ui->labelSmartFee           ->setEnabled(ui->radioSmartFee->isChecked());
    ui->labelSmartFee2          ->setEnabled(ui->radioSmartFee->isChecked());
    ui->labelSmartFee3          ->setEnabled(ui->radioSmartFee->isChecked());
    ui->labelFeeEstimation      ->setEnabled(ui->radioSmartFee->isChecked());
    ui->labelSmartFeeNormal     ->setEnabled(ui->radioSmartFee->isChecked());
    ui->labelSmartFeeFast       ->setEnabled(ui->radioSmartFee->isChecked());
    ui->confirmationTargetLabel ->setEnabled(ui->radioSmartFee->isChecked());
    ui->checkBoxMinimumFee      ->setEnabled(ui->radioCustomFee->isChecked());
    ui->labelMinFeeWarning      ->setEnabled(ui->radioCustomFee->isChecked());
    ui->radioCustomPerKilobyte  ->setEnabled(ui->radioCustomFee->isChecked() && !ui->checkBoxMinimumFee->isChecked());
    ui->radioCustomAtLeast      ->setEnabled(ui->radioCustomFee->isChecked() && !ui->checkBoxMinimumFee->isChecked() && CoinControlDialog::coinControl->HasSelected());
    ui->customFee               ->setEnabled(ui->radioCustomFee->isChecked() && !ui->checkBoxMinimumFee->isChecked());
}

void SendCoinsDialog::updateGlobalFeeVariables()
{
    if (ui->radioSmartFee->isChecked())
    {
        int nConfirmTarget = ui->sliderSmartFee->maximum() - ui->sliderSmartFee->value() + 2;
        payTxFee = CFeeRate(0);

        // set nMinimumTotalFee to 0 to not accidentally pay a custom fee
        CoinControlDialog::coinControl->nMinimumTotalFee = 0;

        // show the estimated required time for confirmation
        // Dogecoin: We manually set height well past the last hard fork here
        ui->confirmationTargetLabel->setText(GUIUtil::formatDurationStr(nConfirmTarget * Params().GetConsensus(400000).nPowTargetSpacing) + " / " + tr("%n block(s)", "", nConfirmTarget));
    }
    else
    {
        payTxFee = CFeeRate(ui->customFee->value());

<<<<<<< HEAD
    // Dogecoin: Disable free transactions
    // fSendFreeTransactions = ui->checkBoxFreeTx->isChecked();
=======
        // if user has selected to set a minimum absolute fee, pass the value to coincontrol
        // set nMinimumTotalFee to 0 in case of user has selected that the fee is per KB
        CoinControlDialog::coinControl->nMinimumTotalFee = ui->radioCustomAtLeast->isChecked() ? ui->customFee->value() : 0;
    }
>>>>>>> b84d1fe1
}

void SendCoinsDialog::updateFeeMinimizedLabel()
{
    if(!model || !model->getOptionsModel())
        return;

    if (ui->radioSmartFee->isChecked())
        ui->labelFeeMinimized->setText(ui->labelSmartFee->text());
    else {
        ui->labelFeeMinimized->setText(BitcoinUnits::formatWithUnit(model->getOptionsModel()->getDisplayUnit(), ui->customFee->value()) +
            ((ui->radioCustomPerKilobyte->isChecked()) ? "/kB" : ""));
    }
}

void SendCoinsDialog::updateMinFeeLabel()
{
    if (model && model->getOptionsModel())
        ui->checkBoxMinimumFee->setText(tr("Pay only the required fee of %1").arg(
            BitcoinUnits::formatWithUnit(model->getOptionsModel()->getDisplayUnit(), CWallet::GetRequiredFee(1000)) + "/kB")
        );
}

void SendCoinsDialog::updateSmartFeeLabel()
{
    if(!model || !model->getOptionsModel())
        return;

    int nBlocksToConfirm = ui->sliderSmartFee->maximum() - ui->sliderSmartFee->value() + 2;
    int estimateFoundAtBlocks = nBlocksToConfirm;
    CFeeRate feeRate = mempool.estimateSmartFee(nBlocksToConfirm, &estimateFoundAtBlocks);
    if (feeRate <= CFeeRate(0)) // not enough data => minfee
    {
        ui->labelSmartFee->setText(BitcoinUnits::formatWithUnit(model->getOptionsModel()->getDisplayUnit(),
                                                                std::max(CWallet::fallbackFee.GetFeePerK(), CWallet::GetRequiredFee(1000))) + "/kB");
        ui->labelSmartFee2->show(); // (Smart fee not initialized yet. This usually takes a few blocks...)
        ui->labelFeeEstimation->setText("");
        ui->fallbackFeeWarningLabel->setVisible(true);
        int lightness = ui->fallbackFeeWarningLabel->palette().color(QPalette::WindowText).lightness();
        QColor warning_colour(255 - (lightness / 5), 176 - (lightness / 3), 48 - (lightness / 14));
        ui->fallbackFeeWarningLabel->setStyleSheet("QLabel { color: " + warning_colour.name() + "; }");
        ui->fallbackFeeWarningLabel->setIndent(QFontMetrics(ui->fallbackFeeWarningLabel->font()).width("x"));
    }
    else
    {
        ui->labelSmartFee->setText(BitcoinUnits::formatWithUnit(model->getOptionsModel()->getDisplayUnit(),
                                                                std::max(feeRate.GetFeePerK(), CWallet::GetRequiredFee(1000))) + "/kB");
        ui->labelSmartFee2->hide();
        ui->labelFeeEstimation->setText(tr("Estimated to begin confirmation within %n block(s).", "", estimateFoundAtBlocks));
        ui->fallbackFeeWarningLabel->setVisible(false);
    }

    updateFeeMinimizedLabel();
}

// Coin Control: copy label "Quantity" to clipboard
void SendCoinsDialog::coinControlClipboardQuantity()
{
    GUIUtil::setClipboard(ui->labelCoinControlQuantity->text());
}

// Coin Control: copy label "Amount" to clipboard
void SendCoinsDialog::coinControlClipboardAmount()
{
    GUIUtil::setClipboard(ui->labelCoinControlAmount->text().left(ui->labelCoinControlAmount->text().indexOf(" ")));
}

// Coin Control: copy label "Fee" to clipboard
void SendCoinsDialog::coinControlClipboardFee()
{
    GUIUtil::setClipboard(ui->labelCoinControlFee->text().left(ui->labelCoinControlFee->text().indexOf(" ")).replace(ASYMP_UTF8, ""));
}

// Coin Control: copy label "After fee" to clipboard
void SendCoinsDialog::coinControlClipboardAfterFee()
{
    GUIUtil::setClipboard(ui->labelCoinControlAfterFee->text().left(ui->labelCoinControlAfterFee->text().indexOf(" ")).replace(ASYMP_UTF8, ""));
}

// Coin Control: copy label "Bytes" to clipboard
void SendCoinsDialog::coinControlClipboardBytes()
{
    GUIUtil::setClipboard(ui->labelCoinControlBytes->text().replace(ASYMP_UTF8, ""));
}

// Coin Control: copy label "Dust" to clipboard
void SendCoinsDialog::coinControlClipboardLowOutput()
{
    GUIUtil::setClipboard(ui->labelCoinControlLowOutput->text());
}

// Coin Control: copy label "Change" to clipboard
void SendCoinsDialog::coinControlClipboardChange()
{
    GUIUtil::setClipboard(ui->labelCoinControlChange->text().left(ui->labelCoinControlChange->text().indexOf(" ")).replace(ASYMP_UTF8, ""));
}

// Coin Control: settings menu - coin control enabled/disabled by user
void SendCoinsDialog::coinControlFeatureChanged(bool checked)
{
    ui->frameCoinControl->setVisible(checked);

    if (!checked && model) // coin control features disabled
        CoinControlDialog::coinControl->SetNull();

    // make sure we set back the confirmation target
    updateGlobalFeeVariables();
    coinControlUpdateLabels();
}

// Coin Control: button inputs -> show actual coin control dialog
void SendCoinsDialog::coinControlButtonClicked()
{
    CoinControlDialog dlg(platformStyle);
    dlg.setModel(model);
    dlg.exec();
    coinControlUpdateLabels();
}

// Coin Control: checkbox custom change address
void SendCoinsDialog::coinControlChangeChecked(int state)
{
    if (state == Qt::Unchecked)
    {
        CoinControlDialog::coinControl->destChange = CNoDestination();
        ui->labelCoinControlChangeLabel->clear();
    }
    else
        // use this to re-validate an already entered address
        coinControlChangeEdited(ui->lineEditCoinControlChange->text());

    ui->lineEditCoinControlChange->setEnabled((state == Qt::Checked));
}

// Coin Control: custom change address changed
void SendCoinsDialog::coinControlChangeEdited(const QString& text)
{
    if (model && model->getAddressTableModel())
    {
        // Default to no change address until verified
        CoinControlDialog::coinControl->destChange = CNoDestination();
        ui->labelCoinControlChangeLabel->setStyleSheet("QLabel{color:red;}");

        CBitcoinAddress addr = CBitcoinAddress(text.toStdString());

        if (text.isEmpty()) // Nothing entered
        {
            ui->labelCoinControlChangeLabel->setText("");
        }
        else if (!addr.IsValid()) // Invalid address
        {
            ui->labelCoinControlChangeLabel->setText(tr("Warning: Invalid Dogecoin address"));
        }
        else // Valid address
        {
            CKeyID keyid;
            addr.GetKeyID(keyid);
            if (!model->havePrivKey(keyid)) // Unknown change address
            {
                ui->labelCoinControlChangeLabel->setText(tr("Warning: Unknown change address"));

                // confirmation dialog
                QMessageBox::StandardButton btnRetVal = QMessageBox::question(this, tr("Confirm custom change address"), tr("The address you selected for change is not part of this wallet. Any or all funds in your wallet may be sent to this address. Are you sure?"),
                    QMessageBox::Yes | QMessageBox::Cancel, QMessageBox::Cancel);

                if(btnRetVal == QMessageBox::Yes)
                    CoinControlDialog::coinControl->destChange = addr.Get();
                else
                {
                    ui->lineEditCoinControlChange->setText("");
                    ui->labelCoinControlChangeLabel->setStyleSheet("QLabel{color:black;}");
                    ui->labelCoinControlChangeLabel->setText("");
                }
            }
            else // Known change address
            {
                ui->labelCoinControlChangeLabel->setStyleSheet("QLabel{color:black;}");

                // Query label
                QString associatedLabel = model->getAddressTableModel()->labelForAddress(text);
                if (!associatedLabel.isEmpty())
                    ui->labelCoinControlChangeLabel->setText(associatedLabel);
                else
                    ui->labelCoinControlChangeLabel->setText(tr("(no label)"));

                CoinControlDialog::coinControl->destChange = addr.Get();
            }
        }
    }
}

// Coin Control: update labels
void SendCoinsDialog::coinControlUpdateLabels()
{
    if (!model || !model->getOptionsModel())
        return;

    if (model->getOptionsModel()->getCoinControlFeatures())
    {
        // enable minimum absolute fee UI controls
        ui->radioCustomAtLeast->setVisible(true);

        // only enable the feature if inputs are selected
        ui->radioCustomAtLeast->setEnabled(ui->radioCustomFee->isChecked() && !ui->checkBoxMinimumFee->isChecked() &&CoinControlDialog::coinControl->HasSelected());
    }
    else
    {
        // in case coin control is disabled (=default), hide minimum absolute fee UI controls
        ui->radioCustomAtLeast->setVisible(false);
        return;
    }

    // set pay amounts
    CoinControlDialog::payAmounts.clear();
    CoinControlDialog::fSubtractFeeFromAmount = false;
    for(int i = 0; i < ui->entries->count(); ++i)
    {
        SendCoinsEntry *entry = qobject_cast<SendCoinsEntry*>(ui->entries->itemAt(i)->widget());
        if(entry && !entry->isHidden())
        {
            SendCoinsRecipient rcp = entry->getValue();
            CoinControlDialog::payAmounts.append(rcp.amount);
            if (rcp.fSubtractFeeFromAmount)
                CoinControlDialog::fSubtractFeeFromAmount = true;
        }
    }

    if (CoinControlDialog::coinControl->HasSelected())
    {
        // actual coin control calculation
        CoinControlDialog::updateLabels(model, this);

        // show coin control stats
        ui->labelCoinControlAutomaticallySelected->hide();
        ui->widgetCoinControl->show();
    }
    else
    {
        // hide coin control stats
        ui->labelCoinControlAutomaticallySelected->show();
        ui->widgetCoinControl->hide();
        ui->labelCoinControlInsuffFunds->hide();
    }
}

SendConfirmationDialog::SendConfirmationDialog(const QString &title, const QString &text, int _secDelay,
    QWidget *parent) :
    QMessageBox(QMessageBox::Question, title, text, QMessageBox::Yes | QMessageBox::Cancel, parent), secDelay(_secDelay)
{
    setDefaultButton(QMessageBox::Cancel);
    yesButton = button(QMessageBox::Yes);
    updateYesButton();
    connect(&countDownTimer, SIGNAL(timeout()), this, SLOT(countDown()));
}

int SendConfirmationDialog::exec()
{
    updateYesButton();
    countDownTimer.start(1000);
    return QMessageBox::exec();
}

void SendConfirmationDialog::countDown()
{
    secDelay--;
    updateYesButton();

    if(secDelay <= 0)
    {
        countDownTimer.stop();
    }
}

void SendConfirmationDialog::updateYesButton()
{
    if(secDelay > 0)
    {
        yesButton->setEnabled(false);
        yesButton->setText(tr("Yes") + " (" + QString::number(secDelay) + ")");
    }
    else
    {
        yesButton->setEnabled(true);
        yesButton->setText(tr("Yes"));
    }
}<|MERGE_RESOLUTION|>--- conflicted
+++ resolved
@@ -30,45 +30,27 @@
 #include <QTextDocument>
 #include <QTimer>
 
-<<<<<<< HEAD
-SendCoinsDialog::SendCoinsDialog(const PlatformStyle *platformStyle, QWidget *parent) :
-=======
 #define SEND_CONFIRM_DELAY   3
 
 SendCoinsDialog::SendCoinsDialog(const PlatformStyle *_platformStyle, QWidget *parent) :
->>>>>>> b84d1fe1
     QDialog(parent),
     ui(new Ui::SendCoinsDialog),
     clientModel(0),
     model(0),
     fNewRecipientAllowed(true),
     fFeeMinimized(true),
-<<<<<<< HEAD
-    platformStyle(platformStyle)
+    platformStyle(_platformStyle)
 {
     ui->setupUi(this);
 
-    if (!platformStyle->getImagesOnButtons()) {
-=======
-    platformStyle(_platformStyle)
-{
-    ui->setupUi(this);
-
     if (!_platformStyle->getImagesOnButtons()) {
->>>>>>> b84d1fe1
         ui->addButton->setIcon(QIcon());
         ui->clearButton->setIcon(QIcon());
         ui->sendButton->setIcon(QIcon());
     } else {
-<<<<<<< HEAD
-        ui->addButton->setIcon(platformStyle->SingleColorIcon(":/icons/add"));
-        ui->clearButton->setIcon(platformStyle->SingleColorIcon(":/icons/remove"));
-        ui->sendButton->setIcon(platformStyle->SingleColorIcon(":/icons/send"));
-=======
         ui->addButton->setIcon(_platformStyle->SingleColorIcon(":/icons/add"));
         ui->clearButton->setIcon(_platformStyle->SingleColorIcon(":/icons/remove"));
         ui->sendButton->setIcon(_platformStyle->SingleColorIcon(":/icons/send"));
->>>>>>> b84d1fe1
     }
 
     GUIUtil::setupAddressWidget(ui->lineEditCoinControlChange, this);
@@ -124,12 +106,6 @@
         settings.setValue("nTransactionFee", (qint64)DEFAULT_TRANSACTION_FEE);
     if (!settings.contains("fPayOnlyMinFee"))
         settings.setValue("fPayOnlyMinFee", false);
-<<<<<<< HEAD
-    // Dogecoin: Disable free transactions
-    /* if (!settings.contains("fSendFreeTransactions"))
-        settings.setValue("fSendFreeTransactions", false); */
-=======
->>>>>>> b84d1fe1
     ui->groupFee->setId(ui->radioSmartFee, 0);
     ui->groupFee->setId(ui->radioCustomFee, 1);
     ui->groupFee->button((int)std::max(0, std::min(1, settings.value("nFeeRadio").toInt())))->setChecked(true);
@@ -138,11 +114,6 @@
     ui->groupCustomFee->button((int)std::max(0, std::min(1, settings.value("nCustomFeeRadio").toInt())))->setChecked(true);
     ui->customFee->setValue(settings.value("nTransactionFee").toLongLong());
     ui->checkBoxMinimumFee->setChecked(settings.value("fPayOnlyMinFee").toBool());
-<<<<<<< HEAD
-    // Dogecoin: Disable free transactions
-    // ui->checkBoxFreeTx->setChecked(settings.value("fSendFreeTransactions").toBool());
-=======
->>>>>>> b84d1fe1
     minimizeFeeSection(settings.value("fFeeSectionMinimized").toBool());
 }
 
@@ -197,14 +168,7 @@
         connect(ui->checkBoxMinimumFee, SIGNAL(stateChanged(int)), this, SLOT(updateFeeSectionControls()));
         connect(ui->checkBoxMinimumFee, SIGNAL(stateChanged(int)), this, SLOT(updateGlobalFeeVariables()));
         connect(ui->checkBoxMinimumFee, SIGNAL(stateChanged(int)), this, SLOT(coinControlUpdateLabels()));
-<<<<<<< HEAD
-        // Dogecoin: Disable free transactions
-        // connect(ui->checkBoxFreeTx, SIGNAL(stateChanged(int)), this, SLOT(updateGlobalFeeVariables()));
-        // connect(ui->checkBoxFreeTx, SIGNAL(stateChanged(int)), this, SLOT(coinControlUpdateLabels()));
-        ui->customFee->setSingleStep(CWallet::minTxFee.GetFeePerK());
-=======
         ui->customFee->setSingleStep(CWallet::GetRequiredFee(1000));
->>>>>>> b84d1fe1
         updateFeeSectionControls();
         updateMinFeeLabel();
         updateSmartFeeLabel();
@@ -228,11 +192,6 @@
     settings.setValue("nSmartFeeSliderPosition", ui->sliderSmartFee->value());
     settings.setValue("nTransactionFee", (qint64)ui->customFee->value());
     settings.setValue("fPayOnlyMinFee", ui->checkBoxMinimumFee->isChecked());
-<<<<<<< HEAD
-    // Dogecoin: Disable free transactions
-    // settings.setValue("fSendFreeTransactions", ui->checkBoxFreeTx->isChecked());
-=======
->>>>>>> b84d1fe1
 
     delete ui;
 }
@@ -581,11 +540,7 @@
         msgParams.second = CClientUIInterface::MSG_ERROR;
         break;
     case WalletModel::AbsurdFee:
-<<<<<<< HEAD
-        msgParams.first = tr("A fee higher than %1 is considered an absurdly high fee.").arg(BitcoinUnits::formatWithUnit(model->getOptionsModel()->getDisplayUnit(), 100 * COIN));
-=======
         msgParams.first = tr("A fee higher than %1 is considered an absurdly high fee.").arg(BitcoinUnits::formatWithUnit(model->getOptionsModel()->getDisplayUnit(), maxTxFee));
->>>>>>> b84d1fe1
         break;
     case WalletModel::PaymentRequestExpired:
         msgParams.first = tr("Payment request expired.");
@@ -662,15 +617,10 @@
     {
         payTxFee = CFeeRate(ui->customFee->value());
 
-<<<<<<< HEAD
-    // Dogecoin: Disable free transactions
-    // fSendFreeTransactions = ui->checkBoxFreeTx->isChecked();
-=======
         // if user has selected to set a minimum absolute fee, pass the value to coincontrol
         // set nMinimumTotalFee to 0 in case of user has selected that the fee is per KB
         CoinControlDialog::coinControl->nMinimumTotalFee = ui->radioCustomAtLeast->isChecked() ? ui->customFee->value() : 0;
     }
->>>>>>> b84d1fe1
 }
 
 void SendCoinsDialog::updateFeeMinimizedLabel()
