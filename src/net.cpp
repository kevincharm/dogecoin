--- conflicted
+++ resolved
@@ -1468,11 +1468,7 @@
             }
         }
 
-<<<<<<< HEAD
-        string strDesc = "Dogecoin " + FormatFullVersion();
-=======
         std::string strDesc = "Dogecoin " + FormatFullVersion();
->>>>>>> b84d1fe1
 
         try {
             while (true) {
@@ -1973,15 +1969,7 @@
 
 void CConnman::ThreadMessageHandler()
 {
-<<<<<<< HEAD
-    boost::mutex condition_mutex;
-    boost::unique_lock<boost::mutex> lock(condition_mutex);
-
-    SetThreadPriority(THREAD_PRIORITY_BELOW_NORMAL);
-    while (true)
-=======
     while (!flagInterruptMsgProc)
->>>>>>> b84d1fe1
     {
         std::vector<CNode*> vNodesCopy;
         {
@@ -2105,11 +2093,7 @@
     {
         int nErr = WSAGetLastError();
         if (nErr == WSAEADDRINUSE)
-<<<<<<< HEAD
-            strError = strprintf(_("Unable to bind to %s on this computer. Dogecoin Core is probably already running."), addrBind.ToString());
-=======
             strError = strprintf(_("Unable to bind to %s on this computer. %s is probably already running."), addrBind.ToString(), _(PACKAGE_NAME));
->>>>>>> b84d1fe1
         else
             strError = strprintf(_("Unable to bind to %s on this computer (bind returned error %s)"), addrBind.ToString(), NetworkErrorString(nErr));
         LogPrintf("%s\n", strError);
