#!/usr/bin/env python3
# Copyright (c) 2016-2020 The Bitcoin Core developers
# Distributed under the MIT software license, see the accompanying
# file COPYING or http://www.opensource.org/licenses/mit-license.php.
"""Test label RPCs.

RPCs tested are:
    - getaddressesbylabel
    - listaddressgroupings
    - setlabel
"""
from collections import defaultdict

from test_framework.test_framework import BitcoinTestFramework
from test_framework.util import assert_equal, assert_raises_rpc_error
from test_framework.wallet_util import test_address


class WalletLabelsTest(BitcoinTestFramework):
    def set_test_params(self):
        self.setup_clean_chain = True
        self.num_nodes = 1

    def skip_test_if_missing_module(self):
        self.skip_if_no_wallet()

    def run_test(self):
        # Check that there's no UTXO on the node
        node = self.nodes[0]
        assert_equal(len(node.listunspent()), 0)

        # Note each time we call generate, all generated coins go into
        # the same address, so we call twice to get two addresses w/50 each
        node.generatetoaddress(nblocks=1, address=node.getnewaddress(label='coinbase'))
        node.generatetoaddress(nblocks=241, address=node.getnewaddress(label='coinbase'))
        assert_equal(node.getbalance(), 1000000)

        # there should be 2 address groups
        # each with 1 address with a balance of 50 Bitcoins
        address_groups = node.listaddressgroupings()
        assert_equal(len(address_groups), 2)
        # the addresses aren't linked now, but will be after we send to the
        # common address
        linked_addresses = set()
        for address_group in address_groups:
            assert_equal(len(address_group), 1)
            assert_equal(len(address_group[0]), 3)
            assert_equal(address_group[0][1], 500000)
            assert_equal(address_group[0][2], 'coinbase')
            linked_addresses.add(address_group[0][0])

        # send 50 from each address to a third address not in this wallet
        common_address = "ngLGV6xaxmFHZFB6g6DX7YjMjDY8dnvuTw"
        node.sendmany(
            amounts={common_address: 1000000},
            subtractfeefrom=[common_address],
            minconf=1,
        )
        # there should be 1 address group, with the previously
        # unlinked addresses now linked (they both have 0 balance)
        address_groups = node.listaddressgroupings()
        assert_equal(len(address_groups), 1)
        assert_equal(len(address_groups[0]), 2)
        assert_equal(set([a[0] for a in address_groups[0]]), linked_addresses)
        assert_equal([a[1] for a in address_groups[0]], [0, 0])

        node.generate(1)

        # we want to reset so that the "" label has what's expected.
        # otherwise we're off by exactly the fee amount as that's mined
        # and matures in the next 240 blocks
        amount_to_send = 1.0

        # Create labels and make sure subsequent label API calls
        # recognize the label/address associations.
        labels = [Label(name) for name in ("a", "b", "c", "d", "e")]
        for label in labels:
            address = node.getnewaddress(label.name)
            label.add_receive_address(address)
            label.verify(node)

        # Check all labels are returned by listlabels.
        assert_equal(node.listlabels(), sorted(['coinbase'] + [label.name for label in labels]))

        # Send a transaction to each label.
        for label in labels:
            node.sendtoaddress(label.addresses[0], amount_to_send)
            label.verify(node)

        # Check the amounts received.
        node.generate(1)
        for label in labels:
            assert_equal(
                node.getreceivedbyaddress(label.addresses[0]), amount_to_send)
            assert_equal(node.getreceivedbylabel(label.name), amount_to_send)

        for i, label in enumerate(labels):
            to_label = labels[(i + 1) % len(labels)]
            node.sendtoaddress(to_label.addresses[0], amount_to_send)
        node.generate(1)
        for label in labels:
            address = node.getnewaddress(label.name)
            label.add_receive_address(address)
            label.verify(node)
            assert_equal(node.getreceivedbylabel(label.name), 2)
            label.verify(node)
        node.generate(241)

        # Check that setlabel can assign a label to a new unused address.
        for label in labels:
            address = node.getnewaddress()
            node.setlabel(address, label.name)
            label.add_address(address)
            label.verify(node)
            assert_raises_rpc_error(-11, "No addresses with label", node.getaddressesbylabel, "")

        # Check that addmultisigaddress can assign labels.
        if not self.options.descriptors:
            for label in labels:
                addresses = []
                for _ in range(10):
                    addresses.append(node.getnewaddress())
                multisig_address = node.addmultisigaddress(5, addresses, label.name)['address']
                label.add_address(multisig_address)
                label.purpose[multisig_address] = "send"
                label.verify(node)
            node.generate(241)

        # Check that setlabel can change the label of an address from a
        # different label.
        change_label(node, labels[0].addresses[0], labels[0], labels[1])

        # Check that setlabel can set the label of an address already
        # in the label. This is a no-op.
        change_label(node, labels[2].addresses[0], labels[2], labels[2])

        self.log.info('Check watchonly labels')
        node.createwallet(wallet_name='watch_only', disable_private_keys=True)
        wallet_watch_only = node.get_wallet_rpc('watch_only')
        BECH32_VALID = {
<<<<<<< HEAD
            '✔️_VER15_PROG40': 'dcrt10qqqqqqqqqqqqqqqqqqqqqqqqqqqqqqqqqqqqqqqqqqqqqqqqqqqqqqqqqqqqqqqqackwkw',
            '✔️_VER16_PROG03': 'dcrt1sqqqqqhcxwrg',
            '✔️_VER16_PROB02': 'dcrt1sqqqq5dnvsc',
        }
        BECH32_INVALID = {
            '❌_VER15_PROG41': 'dcrt10qqqqqqqqqqqqqqqqqqqqqqqqqqqqqqqqqqqqqqqqqqqqqqqqqqqqqqqqqqqqqqqqqqzc7xyq',
            '❌_VER16_PROB01': 'dcrt1sqqpl9r5c',
=======
            '✔️_VER15_PROG40': 'bcrt10qqqqqqqqqqqqqqqqqqqqqqqqqqqqqqqqqqqqqqqqqqqqqqqqqqqqqqqqqqqqqqqqxkg7fn',
            '✔️_VER16_PROG03': 'bcrt1sqqqqq8uhdgr',
            '✔️_VER16_PROB02': 'bcrt1sqqqq4wstyw',
        }
        BECH32_INVALID = {
            '❌_VER15_PROG41': 'bcrt1sqqqqqqqqqqqqqqqqqqqqqqqqqqqqqqqqqqqqqqqqqqqqqqqqqqqqqqqqqqqqqqqqqqajlxj8',
            '❌_VER16_PROB01': 'bcrt1sqq5r4036',
>>>>>>> 97d35006
        }
        for l in BECH32_VALID:
            ad = BECH32_VALID[l]
            wallet_watch_only.importaddress(label=l, rescan=False, address=ad)
            node.generatetoaddress(1, ad)
            assert_equal(wallet_watch_only.getaddressesbylabel(label=l), {ad: {'purpose': 'receive'}})
            assert_equal(wallet_watch_only.getreceivedbylabel(label=l), 0)
        for l in BECH32_INVALID:
            ad = BECH32_INVALID[l]
            assert_raises_rpc_error(
                -5,
                "Address is not valid" if self.options.descriptors else "Invalid Bitcoin address or script",
                lambda: wallet_watch_only.importaddress(label=l, rescan=False, address=ad),
            )


class Label:
    def __init__(self, name):
        # Label name
        self.name = name
        # Current receiving address associated with this label.
        self.receive_address = None
        # List of all addresses assigned with this label
        self.addresses = []
        # Map of address to address purpose
        self.purpose = defaultdict(lambda: "receive")

    def add_address(self, address):
        assert_equal(address not in self.addresses, True)
        self.addresses.append(address)

    def add_receive_address(self, address):
        self.add_address(address)

    def verify(self, node):
        if self.receive_address is not None:
            assert self.receive_address in self.addresses
        for address in self.addresses:
            test_address(node, address, labels=[self.name])
        assert self.name in node.listlabels()
        assert_equal(
            node.getaddressesbylabel(self.name),
            {address: {"purpose": self.purpose[address]} for address in self.addresses})

def change_label(node, address, old_label, new_label):
    assert_equal(address in old_label.addresses, True)
    node.setlabel(address, new_label.name)

    old_label.addresses.remove(address)
    new_label.add_address(address)

    old_label.verify(node)
    new_label.verify(node)

if __name__ == '__main__':
    WalletLabelsTest().main()<|MERGE_RESOLUTION|>--- conflicted
+++ resolved
@@ -138,23 +138,13 @@
         node.createwallet(wallet_name='watch_only', disable_private_keys=True)
         wallet_watch_only = node.get_wallet_rpc('watch_only')
         BECH32_VALID = {
-<<<<<<< HEAD
-            '✔️_VER15_PROG40': 'dcrt10qqqqqqqqqqqqqqqqqqqqqqqqqqqqqqqqqqqqqqqqqqqqqqqqqqqqqqqqqqqqqqqqackwkw',
-            '✔️_VER16_PROG03': 'dcrt1sqqqqqhcxwrg',
-            '✔️_VER16_PROB02': 'dcrt1sqqqq5dnvsc',
+            '✔️_VER15_PROG40': 'dcrt10qqqqqqqqqqqqqqqqqqqqqqqqqqqqqqqqqqqqqqqqqqqqqqqqqqqqqqqqqqqqqqqqgyxznv',
+            '✔️_VER16_PROG03': 'dcrt1sqqqqqzykzx2',
+            '✔️_VER16_PROB02': 'dcrt1sqqqqp3rq46',
         }
         BECH32_INVALID = {
             '❌_VER15_PROG41': 'dcrt10qqqqqqqqqqqqqqqqqqqqqqqqqqqqqqqqqqqqqqqqqqqqqqqqqqqqqqqqqqqqqqqqqqzc7xyq',
             '❌_VER16_PROB01': 'dcrt1sqqpl9r5c',
-=======
-            '✔️_VER15_PROG40': 'bcrt10qqqqqqqqqqqqqqqqqqqqqqqqqqqqqqqqqqqqqqqqqqqqqqqqqqqqqqqqqqqqqqqqxkg7fn',
-            '✔️_VER16_PROG03': 'bcrt1sqqqqq8uhdgr',
-            '✔️_VER16_PROB02': 'bcrt1sqqqq4wstyw',
-        }
-        BECH32_INVALID = {
-            '❌_VER15_PROG41': 'bcrt1sqqqqqqqqqqqqqqqqqqqqqqqqqqqqqqqqqqqqqqqqqqqqqqqqqqqqqqqqqqqqqqqqqqajlxj8',
-            '❌_VER16_PROB01': 'bcrt1sqq5r4036',
->>>>>>> 97d35006
         }
         for l in BECH32_VALID:
             ad = BECH32_VALID[l]
